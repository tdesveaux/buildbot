--- conflicted
+++ resolved
@@ -170,11 +170,7 @@
         # the deferred for the whole test
         def call_shutdown(mind):
             self.buildslave.bot = fakebot
-<<<<<<< HEAD
-            self.buildslave.bot.persp = mind
-=======
             self.buildslave.bot.activeConnection = Mock(return_value = mind)
->>>>>>> 0d750c94
             shutdown_d = self.buildslave.gracefulShutdown()
             shutdown_d.addCallbacks(d.callback, d.errback)
 
