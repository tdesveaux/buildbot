--- conflicted
+++ resolved
@@ -587,11 +587,7 @@
 
     def gracefulShutdown(self):
         """Start shutting down"""
-<<<<<<< HEAD
-        if not self.bot.persp:
-=======
         if not self.bot.activeConnection():
->>>>>>> 0d750c94
             log.msg("No active connection, shutting down NOW")
             reactor.stop()
             return
