--- conflicted
+++ resolved
@@ -151,11 +151,6 @@
   consider-using-dict-comprehension,
   consider-using-set-comprehension,
   assignment-from-none,
-<<<<<<< HEAD
-  self-cls-assignment,
-=======
-  useless-import-alias,
->>>>>>> 65f5481e
   trailing-comma-tuple,
   comparison-with-callable,
   comparison-with-itself,
