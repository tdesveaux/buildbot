#!/usr/bin/env python
"""
github_buildbot.py is based on git_buildbot.py

github_buildbot.py will determine the repository information from the JSON 
HTTP POST it receives from github.com and build the appropriate repository.
If your github repository is private, you must add a ssh key to the github
repository for the user who initiated the buildslave.

"""

import tempfile
import logging
import re
import os
import sys
import commands
import traceback
from twisted.web import server, resource
from twisted.internet import reactor
from twisted.spread import pb
from twisted.cred import credentials
from optparse import OptionParser

try:
    import json
except ImportError:
    import simplejson as json


class GitHubBuildBot(resource.Resource):
    """
    GitHubBuildBot creates the webserver that responds to the GitHub Service
    Hook.
    """
    isLeaf = True
    github = None
    master = None
    port = None
    
    def render_POST(self, request):
        """
        Reponds only to POST events and starts the build process
        
        :arguments:
            request
                the http request object
        """
        try:
            payload = json.loads(request.args['payload'][0])
            logging.debug("Payload: " + str(payload))
<<<<<<< HEAD
            self.process_change(payload)
=======
            self.github_sync(self.local_dir, user, repo, self.github)
            self.process_change(payload, user, repo, self.github)
>>>>>>> 2b00a494
        except Exception:
            logging.error("Encountered an exception:")
            for msg in traceback.format_exception(*sys.exc_info()):
                logging.error(msg.strip())

    def process_change(self, payload, user, repo, github_url):
        """
        Consumes the JSON as a python object and actually starts the build.
        
        :arguments:
            payload
                Python Object that represents the JSON sent by GitHub Service
                Hook.
        """
        changes = []
        newrev = payload['after']
        refname = payload['ref']
        
        # We only care about regular heads, i.e. branches
        match = re.match(r"^refs\/heads\/(.+)$", refname)
        if not match:
            logging.info("Ignoring refname `%s': Not a branch" % refname)

        branch = match.group(1)
        # Find out if the branch was created, deleted or updated. Branches
        # being deleted aren't really interesting.
        if re.match(r"^0*$", newrev):
            logging.info("Branch `%s' deleted, ignoring" % branch)
        else: 
            for commit in payload['commits']:
                files = []
                files.extend(commit['added'])
                files.extend(commit['modified'])
                files.extend(commit['removed'])
                change = {'revision': commit['id'],
                     'revlink': commit['url'],
                     'comments': commit['message'],
                     'branch': branch,
                     'who': commit['author']['name'] 
                            + " <" + commit['author']['email'] + ">",
                     'files': files,
                     'links': [commit['url']],
                     'properties': {'repository':
                                    self.repo_url(user, repo, github_url)},
                }
                changes.append(change)
        
        # Submit the changes, if any
        if not changes:
            logging.warning("No changes found")
            return
                    
        host, port = self.master.split(':')
        port = int(port)

        factory = pb.PBClientFactory()
        deferred = factory.login(credentials.UsernamePassword("change",
                                                                "changepw"))
        reactor.connectTCP(host, port, factory)
        deferred.addErrback(self.connectFailed)
        deferred.addCallback(self.connected, changes)


    def connectFailed(self, error):
        """
        If connection is failed.  Logs the error.
        """
        logging.error("Could not connect to master: %s"
                % error.getErrorMessage())
        return error

    def addChange(self, dummy, remote, changei):
        """
        Sends changes from the commit to the buildmaster.
        """
        logging.debug("addChange %s, %s" % (repr(remote), repr(changei)))
        try:
            change = changei.next()
        except StopIteration:
            remote.broker.transport.loseConnection()
            return None
    
        logging.info("New revision: %s" % change['revision'][:8])
        for key, value in change.iteritems():
            logging.debug("  %s: %s" % (key, value))
    
        deferred = remote.callRemote('addChange', change)
        deferred.addCallback(self.addChange, remote, changei)
        return deferred

    def connected(self, remote, changes):
        """
        Reponds to the connected event.
        """
        return self.addChange(None, remote, changes.__iter__())

<<<<<<< HEAD
=======
    def github_sync(self, tmp, user, repo, github_url = 'github.com'):
        """
        Syncs the github repository to the server which hosts the buildmaster.
        """
        if not os.path.exists(tmp):
            raise RuntimeError("temporary directory %s does not exist; \
                                please create it" % tmp)
        repodir = tmp + "/" + repo + ".git"
        if os.path.exists(repodir):
            os.chdir(repodir)
            self.fetch(repodir)
        else:
            self.create_repo(tmp, user, repo, github_url)

    def fetch(self, repo_dir):
        """
        Updates the bare repository that mirrors the github server
        """
        os.chdir(repo_dir)
        cmd = 'git fetch'
        logging.info("Fetching changes from github to: " + repo_dir)
        (result, output) = commands.getstatusoutput(cmd)
        if result != 0:
            logging.error(output)
            raise RuntimeError("Unable to fetch remote changes")

    def repo_url(self, user, repo, github_url='github.com'):
        if self.private:
            return 'git@' + github_url + ':' + user + '/' + repo + '.git'
        else:
            return 'git://' + github_url + '/' + user + '/' + repo + '.git'
    
    def create_repo(self, tmp, user, repo, github_url = 'github.com'):
        """
        Clones the github repository as a mirror repo on the local server
        """
        url = self.repo_url(user, repo, github_url)
        repodir = tmp + "/" + repo + ".git"

        # clone the repo
        os.chdir(tmp)
        cmd = "git clone --mirror %s %s" % (url, repodir)
        logging.info("Clone bare repository: %s" % cmd)
        (result, output) = commands.getstatusoutput(cmd)
        if result != 0:
            logging.error(output)
            raise RuntimeError("Unable to initalize bare repository")

>>>>>>> 2b00a494
def main():
    """
    The main event loop that starts the server and configures it.
    """
    usage = "usage: %prog [options]"
    parser = OptionParser(usage)
        
    parser.add_option("-p", "--port", 
        help="Port the HTTP server listens to for the GitHub Service Hook"
            + " [default: %default]", default=4000, type=int, dest="port")
        
    parser.add_option("-m", "--buildmaster",
        help="Buildbot Master host and port. ie: localhost:9989 [default:" 
            + " %default]", default="localhost:9989", dest="buildmaster")
        
    parser.add_option("-l", "--log", 
        help="The absolute path, including filename, to save the log to"
            + " [default: %default]", 
            default = tempfile.gettempdir() + "/github_buildbot.log",
            dest="log")
        
    parser.add_option("-L", "--level", 
        help="The logging level: debug, info, warn, error, fatal [default:" 
            + " %default]", default='warn', dest="level")
        
    parser.add_option("-g", "--github", 
        help="The github serve [default: %default]", default='github.com',
        dest="github")
        
    (options, _) = parser.parse_args()
    
    levels = {
        'debug':logging.DEBUG,
        'info':logging.INFO,
        'warn':logging.WARNING,
        'error':logging.ERROR,
        'fatal':logging.FATAL,
    }
    
    filename = options.log
    log_format = "%(asctime)s - %(levelname)s - %(message)s" 
    logging.basicConfig(filename=filename, format=log_format, 
                        level=levels[options.level])
    
    github_bot = GitHubBuildBot()
    github_bot.github = options.github
    github_bot.master = options.buildmaster
    
    site = server.Site(github_bot)
    reactor.listenTCP(options.port, site)
    reactor.run()
            
if __name__ == '__main__':
    main()<|MERGE_RESOLUTION|>--- conflicted
+++ resolved
@@ -5,7 +5,7 @@
 github_buildbot.py will determine the repository information from the JSON 
 HTTP POST it receives from github.com and build the appropriate repository.
 If your github repository is private, you must add a ssh key to the github
-repository for the user who initiated the buildslave.
+repository for the user who initiated the build on the buildslave.
 
 """
 
@@ -49,12 +49,7 @@
         try:
             payload = json.loads(request.args['payload'][0])
             logging.debug("Payload: " + str(payload))
-<<<<<<< HEAD
             self.process_change(payload)
-=======
-            self.github_sync(self.local_dir, user, repo, self.github)
-            self.process_change(payload, user, repo, self.github)
->>>>>>> 2b00a494
         except Exception:
             logging.error("Encountered an exception:")
             for msg in traceback.format_exception(*sys.exc_info()):
@@ -151,57 +146,6 @@
         """
         return self.addChange(None, remote, changes.__iter__())
 
-<<<<<<< HEAD
-=======
-    def github_sync(self, tmp, user, repo, github_url = 'github.com'):
-        """
-        Syncs the github repository to the server which hosts the buildmaster.
-        """
-        if not os.path.exists(tmp):
-            raise RuntimeError("temporary directory %s does not exist; \
-                                please create it" % tmp)
-        repodir = tmp + "/" + repo + ".git"
-        if os.path.exists(repodir):
-            os.chdir(repodir)
-            self.fetch(repodir)
-        else:
-            self.create_repo(tmp, user, repo, github_url)
-
-    def fetch(self, repo_dir):
-        """
-        Updates the bare repository that mirrors the github server
-        """
-        os.chdir(repo_dir)
-        cmd = 'git fetch'
-        logging.info("Fetching changes from github to: " + repo_dir)
-        (result, output) = commands.getstatusoutput(cmd)
-        if result != 0:
-            logging.error(output)
-            raise RuntimeError("Unable to fetch remote changes")
-
-    def repo_url(self, user, repo, github_url='github.com'):
-        if self.private:
-            return 'git@' + github_url + ':' + user + '/' + repo + '.git'
-        else:
-            return 'git://' + github_url + '/' + user + '/' + repo + '.git'
-    
-    def create_repo(self, tmp, user, repo, github_url = 'github.com'):
-        """
-        Clones the github repository as a mirror repo on the local server
-        """
-        url = self.repo_url(user, repo, github_url)
-        repodir = tmp + "/" + repo + ".git"
-
-        # clone the repo
-        os.chdir(tmp)
-        cmd = "git clone --mirror %s %s" % (url, repodir)
-        logging.info("Clone bare repository: %s" % cmd)
-        (result, output) = commands.getstatusoutput(cmd)
-        if result != 0:
-            logging.error(output)
-            raise RuntimeError("Unable to initalize bare repository")
-
->>>>>>> 2b00a494
 def main():
     """
     The main event loop that starts the server and configures it.
@@ -228,7 +172,9 @@
             + " %default]", default='warn', dest="level")
         
     parser.add_option("-g", "--github", 
-        help="The github serve [default: %default]", default='github.com',
+        help="The github server.  Changing this is useful if you've specified"      
+            + "  a specific HOST handle in ~/.ssh/config for github "   
+            + "[default: %default]", default='github.com',
         dest="github")
         
     (options, _) = parser.parse_args()
