--- conflicted
+++ resolved
@@ -539,8 +539,6 @@
         self.all_fields = [ NestedParameter(name='', fields=[username, reason]) ]
         self.all_fields.extend(self.forcedProperties)
 
-<<<<<<< HEAD
-=======
     def checkIfType(self, obj, chkType):
         return isinstance(obj, chkType)
 
@@ -554,16 +552,9 @@
                   break 
         else:
            isListOfType = False
- 
+
         return isListOfType
 
-    def startService(self):
-        pass
-
-    def stopService(self):
-        pass
-
->>>>>>> 2b154468
     @defer.inlineCallbacks
     def gatherPropertiesAndChanges(self, **kwargs):
         properties = {}
