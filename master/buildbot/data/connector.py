# This file is part of Buildbot.  Buildbot is free software: you can
# redistribute it and/or modify it under the terms of the GNU General Public
# License as published by the Free Software Foundation, version 2.
#
# This program is distributed in the hope that it will be useful, but WITHOUT
# ANY WARRANTY; without even the implied warranty of MERCHANTABILITY or FITNESS
# FOR A PARTICULAR PURPOSE.  See the GNU General Public License for more
# details.
#
# You should have received a copy of the GNU General Public License along with
# this program; if not, write to the Free Software Foundation, Inc., 51
# Franklin Street, Fifth Floor, Boston, MA 02110-1301 USA.
#
# Copyright Buildbot Team Members

import functools
import inspect
import textwrap

from twisted.internet import defer
from twisted.python import reflect

from buildbot.data import base
from buildbot.data import exceptions
from buildbot.data import resultspec
from buildbot.data.types import Entity
from buildbot.util import bytes2unicode
from buildbot.util import pathmatch
from buildbot.util import service


class Updates:
    # empty container object; see _scanModule, below
    pass


class RTypes:
    # empty container object; see _scanModule, below
    pass


class DataConnector(service.AsyncService):

    submodules = [
        'buildbot.data.build_data',
        'buildbot.data.builders',
        'buildbot.data.builds',
        'buildbot.data.buildrequests',
        'buildbot.data.workers',
        'buildbot.data.steps',
        'buildbot.data.logs',
        'buildbot.data.logchunks',
        'buildbot.data.buildsets',
        'buildbot.data.changes',
        'buildbot.data.changesources',
        'buildbot.data.masters',
        'buildbot.data.sourcestamps',
        'buildbot.data.schedulers',
        'buildbot.data.forceschedulers',
        'buildbot.data.root',
        'buildbot.data.properties',
        'buildbot.data.test_results',
        'buildbot.data.test_result_sets',
    ]
    name = "data"

    def __init__(self):

        self.matcher = pathmatch.Matcher()
        self.rootLinks = []  # links from the root of the API

    @defer.inlineCallbacks
    def setServiceParent(self, parent):
        yield super().setServiceParent(parent)
        self._setup()

    def _scanModule(self, mod, _noSetattr=False):
        for sym in dir(mod):
            obj = getattr(mod, sym)
            if inspect.isclass(obj) and issubclass(obj, base.ResourceType):
                rtype = obj(self.master)
                setattr(self.rtypes, rtype.name, rtype)
                setattr(self.plural_rtypes, rtype.plural, rtype)

                # put its update methods into our 'updates' attribute
                for name in dir(rtype):
                    o = getattr(rtype, name)
                    if hasattr(o, 'isUpdateMethod'):
                        setattr(self.updates, name, o)

                # load its endpoints
                for ep in rtype.getEndpoints():
                    # don't use inherited values for these parameters
                    clsdict = ep.__class__.__dict__
                    pathPatterns = clsdict.get('pathPatterns', '')
                    pathPatterns = pathPatterns.split()
                    pathPatterns = [tuple(pp.split('/')[1:])
                                    for pp in pathPatterns]
                    for pp in pathPatterns:
                        # special-case the root
                        if pp == ('',):
                            pp = ()
                        self.matcher[pp] = ep
                    rootLinkName = clsdict.get('rootLinkName')
                    if rootLinkName:
                        self.rootLinks.append({'name': rootLinkName})

    def _setup(self):
        self.updates = Updates()
        self.rtypes = RTypes()
        self.plural_rtypes = RTypes()
        for moduleName in self.submodules:
            module = reflect.namedModule(moduleName)
            self._scanModule(module)

    def getEndpoint(self, path):
        try:
            return self.matcher[path]
        except KeyError as e:
            raise exceptions.InvalidPathError(
                "Invalid path: " + "/".join([str(p) for p in path])) from e

    def getResourceType(self, name):
        return getattr(self.rtypes, name)

    def get(self, path, filters=None, fields=None, order=None,
            limit=None, offset=None):
        resultSpec = resultspec.ResultSpec(filters=filters, fields=fields,
                                           order=order, limit=limit, offset=offset)
        return self.get_with_resultspec(path, resultSpec)

    @defer.inlineCallbacks
    def get_with_resultspec(self, path, resultSpec):
        endpoint, kwargs = self.getEndpoint(path)
        rv = yield endpoint.get(resultSpec, kwargs)
        if resultSpec:
            rv = resultSpec.apply(rv)
        return rv

    def control(self, action, args, path):
        endpoint, kwargs = self.getEndpoint(path)
        return endpoint.control(action, args, kwargs)

    def produceEvent(self, rtype, msg, event):
        # warning, this is temporary api, until all code is migrated to data
        # api
        rsrc = self.getResourceType(rtype)
        return rsrc.produceEvent(msg, event)

    @functools.lru_cache(1)
    def allEndpoints(self):
        """return the full spec of the connector as a list of dicts
        """
        paths = []
        for k, v in sorted(self.matcher.iterPatterns()):
            paths.append(dict(path="/".join(k),
                              plural=str(v.rtype.plural),
                              type=str(v.rtype.entityType.name),
                              type_spec=v.rtype.entityType.getSpec()))
        return paths

    @functools.lru_cache(1)
    def get_graphql_schema(self):
        """Return the graphQL Schema of the buildbot data model
        """
        types = {}
        schema = textwrap.dedent("""
        # custom scalar types for buildbot data model
        scalar Date   # stored as utc unix timestamp
        scalar Binary # arbitrary data stored as base85
        scalar JSON  # arbitrary json stored as string, mainly used for properties values
        """)

        # type dependencies must be added recursively
        def add_dependent_types(ent):
            typename = ent.toGraphQLTypeName()
            if typename not in types and isinstance(ent, Entity):
                types[typename] = ent
            for dtyp in ent.graphQLDependentTypes():
                add_dependent_types(dtyp)

        # root query contain the list of item available directly
        # mapped against the rootLinks
        schema += "type Query {\n"

        def format_query_fields(query_fields):
            query_fields = ",\n   ".join(query_fields)
            if query_fields:
                query_fields = f"({query_fields})"
            return query_fields

        operators = set(resultspec.Filter.singular_operators)
        operators.update(resultspec.Filter.plural_operators)
        for rootlink in sorted(v['name'] for v in self.rootLinks):
            ep = self.matcher[(rootlink,)][0]
            typ = ep.rtype.entityType
            typename = typ.toGraphQLTypeName()
            add_dependent_types(typ)
            query_fields = []
            # build the queriable parameters, via query_fields
            for field in sorted(ep.rtype.entityType.fields.keys()):
                field_type = ep.rtype.entityType.fields[field]
                field_type_gql = field_type.getGraphQLInputType()
                if field_type_gql is None:
                    continue
                query_fields.append(f"{field}: {field_type_gql}")
                for op in sorted(operators):
                    query_fields.append(f"{field}__{op}: {field_type_gql}")

            query_fields.extend([
                "order: String",
                "limit: Int",
                "offset: Int"]
            )
            schema += f"  {ep.rtype.plural}{format_query_fields(query_fields)}: [{typename}]!\n"

            # build the queriable parameters, via keyFields
            keyfields = []
            for field in sorted(ep.rtype.keyFields):
                field_type = ep.rtype.entityType.fields[field]
                field_type_gql = field_type.toGraphQLTypeName()
                keyfields.append(f"{field}: {field_type_gql}")

            schema += f"  {ep.rtype.name}{format_query_fields(keyfields)}: {typename}\n"

        schema += "}\n"

        for name, typ in types.items():
            type_spec = typ.toGraphQL()
            schema += f"type {name} {{\n"
            for field in type_spec.get('fields', []):
                field_type = field['type']
                if not isinstance(field_type, str):
                    field_type = field_type['type']
                schema += f"  {field['name']}: {field_type}\n"
            schema += "}\n"
<<<<<<< HEAD
        return schema
=======

        return schema

    def resultspec_from_jsonapi(self, req_args, entityType, is_collection):

        def checkFields(fields, negOk=False):
            for field in fields:
                k = bytes2unicode(field)
                if k[0] == '-' and negOk:
                    k = k[1:]
                if k not in entityType.fieldNames:
                    raise exceptions.InvalidQueryParameter("no such field '{}'".format(k))

        limit = offset = order = fields = None
        filters, properties = [], []
        limit = offset = order = fields = None
        filters, properties = [], []
        for arg in req_args:
            argStr = bytes2unicode(arg)
            if arg == b'order':
                order = tuple([bytes2unicode(o) for o in req_args[arg]])
                checkFields(order, True)
            elif arg == b'field':
                fields = req_args[arg]
                checkFields(fields, False)
            elif arg == b'limit':
                try:
                    limit = int(req_args[arg][0])
                except Exception as e:
                    raise exceptions.InvalidQueryParameter('invalid limit') from e
            elif arg == b'offset':
                try:
                    offset = int(req_args[arg][0])
                except Exception as e:
                    raise exceptions.InvalidQueryParameter('invalid offset') from e
            elif arg == b'property':
                try:
                    props = []
                    for v in req_args[arg]:
                        if not isinstance(v, (bytes, str)):
                            raise TypeError(
                                "Invalid type {} for {}".format(type(v), v))
                        props.append(bytes2unicode(v))
                except Exception as e:
                    raise exceptions.InvalidQueryParameter(
                        'invalid property value for {}'.format(arg)) from e
                properties.append(resultspec.Property(arg, 'eq', props))
            elif argStr in entityType.fieldNames:
                field = entityType.fields[argStr]
                try:
                    values = [field.valueFromString(v) for v in req_args[arg]]
                except Exception as e:
                    raise exceptions.InvalidQueryParameter(
                        'invalid filter value for {}'.format(argStr)) from e

                filters.append(resultspec.Filter(argStr, 'eq', values))
            elif '__' in argStr:
                field, op = argStr.rsplit('__', 1)
                args = req_args[arg]
                operators = (resultspec.Filter.singular_operators
                             if len(args) == 1
                             else resultspec.Filter.plural_operators)
                if op in operators and field in entityType.fieldNames:
                    fieldType = entityType.fields[field]
                    try:
                        values = [fieldType.valueFromString(v)
                                  for v in req_args[arg]]
                    except Exception as e:
                        raise exceptions.InvalidQueryParameter(
                            'invalid filter value for {}'.format(argStr)) from e
                    filters.append(resultspec.Filter(field, op, values))
            else:
                raise exceptions.InvalidQueryParameter(
                    "unrecognized query parameter '{}'".format(argStr))

        # if ordering or filtering is on a field that's not in fields, bail out
        if fields:
            fields = [bytes2unicode(f) for f in fields]
            fieldsSet = set(fields)
            if order and {o.lstrip('-') for o in order} - fieldsSet:
                raise exceptions.InvalidQueryParameter("cannot order on un-selected fields")
            for filter in filters:
                if filter.field not in fieldsSet:
                    raise exceptions.InvalidQueryParameter("cannot filter on un-selected fields")

        # build the result spec
        rspec = resultspec.ResultSpec(fields=fields, limit=limit, offset=offset,
                                      order=order, filters=filters, properties=properties)

        # for singular endpoints, only allow fields
        if not is_collection:
            if rspec.filters:
                raise exceptions.InvalidQueryParameter("this is not a collection")

        return rspec
>>>>>>> 478d1c89
<|MERGE_RESOLUTION|>--- conflicted
+++ resolved
@@ -234,10 +234,6 @@
                     field_type = field_type['type']
                 schema += f"  {field['name']}: {field_type}\n"
             schema += "}\n"
-<<<<<<< HEAD
-        return schema
-=======
-
         return schema
 
     def resultspec_from_jsonapi(self, req_args, entityType, is_collection):
@@ -331,5 +327,4 @@
             if rspec.filters:
                 raise exceptions.InvalidQueryParameter("this is not a collection")
 
-        return rspec
->>>>>>> 478d1c89
+        return rspec