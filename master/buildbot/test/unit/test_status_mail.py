# This file is part of Buildbot.  Buildbot is free software: you can
# redistribute it and/or modify it under the terms of the GNU General Public
# License as published by the Free Software Foundation, version 2.
#
# This program is distributed in the hope that it will be useful, but WITHOUT
# ANY WARRANTY; without even the implied warranty of MERCHANTABILITY or FITNESS
# FOR A PARTICULAR PURPOSE.  See the GNU General Public License for more
# details.
#
# You should have received a copy of the GNU General Public License along with
# this program; if not, write to the Free Software Foundation, Inc., 51
# Franklin Street, Fifth Floor, Boston, MA 02110-1301 USA.
#
# Copyright Buildbot Team Members

import sys

from buildbot import config
from buildbot.config import ConfigErrors
from buildbot.process import properties
from buildbot.status.mail import MailNotifier
from buildbot.status.results import EXCEPTION
from buildbot.status.results import FAILURE
from buildbot.status.results import SUCCESS
from buildbot.status.results import WARNINGS
from buildbot.test.fake import fakedb
from buildbot.test.fake.fakebuild import FakeBuildStatus
<<<<<<< HEAD
from mock import Mock
from twisted.internet import defer
from twisted.trial import unittest
=======
from buildbot.process import properties
from buildbot.test.util.config import ConfigErrorsMixin
>>>>>>> 68829001

py_27 = sys.version_info[0] > 2 or (sys.version_info[0] == 2
                                    and sys.version_info[1] >= 7)


class FakeLog(object):

    def __init__(self, text):
        self.text = text

    def getName(self):
        return 'log-name'

    def getStep(self):
        class FakeStep(object):

            def getName(self):
                return 'step-name'
        return FakeStep()

    def getText(self):
        return self.text


class FakeSource:

    def __init__(self, branch=None, revision=None, repository=None,
                 codebase=None, project=None):
        self.changes = []
        self.branch = branch
        self.revision = revision
        self.repository = repository
        self.codebase = codebase
        self.project = project
        self.patch_info = None
        self.patch = None

<<<<<<< HEAD

class TestMailNotifier(unittest.TestCase):
=======
class TestMailNotifier(ConfigErrorsMixin, unittest.TestCase):
>>>>>>> 68829001

    def do_test_createEmail_cte(self, funnyChars, expEncoding):
        builds = [FakeBuildStatus(name='build')]
        msgdict = create_msgdict(funnyChars)
        mn = MailNotifier('from@example.org')
        d = mn.createEmail(msgdict, u'builder-name', u'project-name',
                           SUCCESS, builds)

        @d.addCallback
        def callback(m):
            cte_lines = [l for l in m.as_string().split("\n")
                         if l.startswith('Content-Transfer-Encoding:')]
            self.assertEqual(cte_lines,
                             ['Content-Transfer-Encoding: %s' % expEncoding],
                             repr(m.as_string()))
        return d

    def test_createEmail_message_content_transfer_encoding_7bit(self):
        return self.do_test_createEmail_cte(u"old fashioned ascii",
                                            '7bit' if py_27 else 'base64')

    def test_createEmail_message_content_transfer_encoding_8bit(self):
        return self.do_test_createEmail_cte(u"\U0001F4A7",
                                            '8bit' if py_27 else 'base64')

    def test_createEmail_message_without_patch_and_log_contains_unicode(self):
        builds = [FakeBuildStatus(name="build")]
        msgdict = create_msgdict()
        mn = MailNotifier('from@example.org')
        d = mn.createEmail(msgdict, u'builder-n\u00E5me', u'project-n\u00E5me',
                           SUCCESS, builds)

        @d.addCallback
        def callback(m):
            try:
                m.as_string()
            except UnicodeEncodeError:
                self.fail('Failed to call as_string() on email message.')
        return d

    def test_createEmail_extraHeaders_one_build(self):
        builds = [FakeBuildStatus(name="build")]
        builds[0].properties = properties.Properties()
        builds[0].setProperty('hhh', 'vvv')
        msgdict = create_msgdict()
        mn = MailNotifier('from@example.org', extraHeaders=dict(hhh='vvv'))
        # add some Unicode to detect encoding problems
        d = mn.createEmail(msgdict, u'builder-n\u00E5me', u'project-n\u00E5me',
                           SUCCESS, builds)

        @d.addCallback
        def callback(m):
            txt = m.as_string()
            self.assertIn('hhh: vvv', txt)
        return d

    def test_createEmail_extraHeaders_two_builds(self):
        builds = [FakeBuildStatus(name="build1"),
                  FakeBuildStatus(name="build2")]
        msgdict = create_msgdict()
        mn = MailNotifier('from@example.org', extraHeaders=dict(hhh='vvv'))
        d = mn.createEmail(msgdict, u'builder-n\u00E5me', u'project-n\u00E5me',
                           SUCCESS, builds)

        @d.addCallback
        def callback(m):
            txt = m.as_string()
            # note that the headers are *not* rendered
            self.assertIn('hhh: vvv', txt)
        return d

    def test_createEmail_message_with_patch_and_log_containing_unicode(self):
        builds = [FakeBuildStatus(name="build")]
        msgdict = create_msgdict()
        patches = [['', u'\u00E5\u00E4\u00F6', '']]
        msg = u'Unicode log with non-ascii (\u00E5\u00E4\u00F6).'
        # add msg twice: as unicode and already encoded
        logs = [FakeLog(msg), FakeLog(msg.encode('utf-8'))]
        mn = MailNotifier('from@example.org', addLogs=True)
        d = mn.createEmail(msgdict, u'builder-n\u00E5me',
                           u'project-n\u00E5me', SUCCESS,
                           builds, patches, logs)

        @d.addCallback
        def callback(m):
            try:
                m.as_string()
            except UnicodeEncodeError:
                self.fail('Failed to call as_string() on email message.')
        return d

    def test_createEmail_message_with_nonascii_patch(self):
        builds = [FakeBuildStatus(name="build")]
        msgdict = create_msgdict()
        patches = [['', '\x99\xaa', '']]
        logs = [FakeLog('simple log')]
        mn = MailNotifier('from@example.org', addLogs=True)
        d = mn.createEmail(msgdict, u'builder', u'pr', SUCCESS,
                           builds, patches, logs)

        @d.addCallback
        def callback(m):
            txt = m.as_string()
            self.assertIn('application/octet-stream', txt)
        return d

    def test_init_enforces_categories_and_builders_are_mutually_exclusive(self):
        self.assertRaises(config.ConfigErrors,
                          MailNotifier, 'from@example.org',
                          categories=['fast', 'slow'], builders=['a', 'b'])

    def test_init_warns_notifier_mode_all_in_iter(self):
        self.assertRaisesConfigError("mode 'all' is not valid in an iterator and must be passed in as a separate string",
                lambda: MailNotifier('from@example.org', mode=['all']))

    def test_builderAdded_ignores_unspecified_categories(self):
        mn = MailNotifier('from@example.org', categories=['fast'])

        builder = Mock()
        builder.category = 'slow'

        self.assertEqual(None, mn.builderAdded('dummyBuilder', builder))
        self.assert_(builder not in mn.watched)

    def test_builderAdded_subscribes_to_all_builders_by_default(self):
        mn = MailNotifier('from@example.org')

        builder = Mock()
        builder.category = 'slow'
        builder2 = Mock()
        builder2.category = None

        self.assertEqual(mn, mn.builderAdded('dummyBuilder', builder))
        self.assertEqual(mn, mn.builderAdded('dummyBuilder2', builder2))
        self.assertTrue(builder in mn.watched)
        self.assertTrue(builder2 in mn.watched)

    def test_buildFinished_ignores_unspecified_builders(self):
        mn = MailNotifier('from@example.org', builders=['a', 'b'])

        build = FakeBuildStatus()
        build.builder = Mock()

        self.assertEqual(None, mn.buildFinished('dummyBuilder', build, SUCCESS))

    def test_buildsetFinished_sends_email(self):
        fakeBuildMessage = Mock()
        mn = MailNotifier('from@example.org',
                          buildSetSummary=True,
                          mode=("failing", "passing", "warnings"),
                          builders=["Builder1", "Builder2"])

        mn.buildMessage = fakeBuildMessage

        builder1 = Mock()
        builder1.getBuild = lambda number: build1
        builder1.name = "Builder1"

        build1 = FakeBuildStatus()
        build1.results = FAILURE
        build1.finished = True
        build1.reason = "testReason"
        build1.getBuilder.return_value = builder1

        builder2 = Mock()
        builder2.getBuild = lambda number: build2
        builder2.name = "Builder2"

        build2 = FakeBuildStatus()
        build2.results = FAILURE
        build2.finished = True
        build2.reason = "testReason"
        build2.getBuilder.return_value = builder1

        def fakeGetBuilder(buildername):
            return {"Builder1": builder1, "Builder2": builder2}[buildername]

        self.db = fakedb.FakeDBConnector(self)
        self.db.insertTestData([fakedb.SourceStampSet(id=127),
                                fakedb.Buildset(id=99, sourcestampsetid=127,
                                                results=SUCCESS,
                                                reason="testReason"),
                                fakedb.BuildRequest(id=11, buildsetid=99,
                                                    buildername='Builder1'),
                                fakedb.Build(number=0, brid=11),
                                fakedb.BuildRequest(id=12, buildsetid=99,
                                                    buildername='Builder2'),
                                fakedb.Build(number=0, brid=12),
                                ])
        mn.master = self  # FIXME: Should be FakeMaster

        self.status = Mock()
        mn.master_status = Mock()
        mn.master_status.getBuilder = fakeGetBuilder
        mn.buildMessageDict = Mock()
        mn.buildMessageDict.return_value = {"body": "body", "type": "text",
                                            "subject": "subject"}

        mn.buildsetFinished(99, FAILURE)
        fakeBuildMessage.assert_called_with("(whole buildset)",
                                            [build1, build2], SUCCESS)

    def test_buildsetFinished_doesnt_send_email(self):
        fakeBuildMessage = Mock()
        mn = MailNotifier('from@example.org',
                          buildSetSummary=True,
                          mode=("failing", "warnings"),
                          builders=["Builder"])
        mn.buildMessage = fakeBuildMessage

        def fakeGetBuild(number):
            return build

        def fakeGetBuilder(buildername):
            if buildername == builder.name:
                return builder
            return None

        def fakeGetBuildRequests(self, bsid):
            return defer.succeed([{"buildername": "Builder", "brid": 1}])

        builder = Mock()
        builder.getBuild = fakeGetBuild
        builder.name = "Builder"

        build = FakeBuildStatus()
        build.results = SUCCESS
        build.finished = True
        build.reason = "testReason"
        build.getBuilder.return_value = builder

        self.db = fakedb.FakeDBConnector(self)
        self.db.insertTestData([fakedb.SourceStampSet(id=127),
                                fakedb.Buildset(id=99, sourcestampsetid=127,
                                                results=SUCCESS,
                                                reason="testReason"),
                                fakedb.BuildRequest(id=11, buildsetid=99,
                                                    buildername='Builder'),
                                fakedb.Build(number=0, brid=11),
                                ])
        mn.master = self

        self.status = Mock()
        mn.master_status = Mock()
        mn.master_status.getBuilder = fakeGetBuilder
        mn.buildMessageDict = Mock()
        mn.buildMessageDict.return_value = {"body": "body", "type": "text",
                                            "subject": "subject"}

        mn.buildsetFinished(99, FAILURE)
        self.assertFalse(fakeBuildMessage.called)

    def test_getCustomMesgData_multiple_sourcestamps(self):
        self.passedAttrs = {}

        def fakeCustomMessage(attrs):
            self.passedAttrs = attrs
            return ("", "")

        mn = MailNotifier('from@example.org',
                          buildSetSummary=True,
                          mode=("failing", "passing", "warnings"),
                          builders=["Builder"])

        def fakeBuildMessage(name, builds, results):
            for build in builds:
                mn.buildMessageDict(name=build.getBuilder().name,
                                    build=build, results=build.results)

        mn.buildMessage = fakeBuildMessage
        mn.customMesg = fakeCustomMessage

        def fakeGetBuild(number):
            return build

        def fakeGetBuilder(buildername):
            if buildername == builder.name:
                return builder
            return None

        def fakeGetBuildRequests(self, bsid):
            return defer.succeed([{"buildername": "Builder", "brid": 1}])

        self.db = fakedb.FakeDBConnector(self)
        self.db.insertTestData([fakedb.SourceStampSet(id=127),
                                fakedb.Buildset(id=99, sourcestampsetid=127,
                                                results=SUCCESS,
                                                reason="testReason"),
                                fakedb.BuildRequest(id=11, buildsetid=99,
                                                    buildername='Builder'),
                                fakedb.Build(number=0, brid=11),
                                ])
        mn.master = self

        builder = Mock()
        builder.getBuild = fakeGetBuild
        builder.name = "Builder"

        build = FakeBuildStatus()
        build.results = FAILURE
        build.finished = True
        build.reason = "testReason"
        build.getLogs.return_value = []
        build.getBuilder.return_value = builder

        self.status = Mock()
        mn.master_status = Mock()
        mn.master_status.getBuilder = fakeGetBuilder

        ss1 = FakeSource(revision='111222', codebase='testlib1')
        ss2 = FakeSource(revision='222333', codebase='testlib2')
        build.getSourceStamps.return_value = [ss1, ss2]

        mn.buildsetFinished(99, FAILURE)

        self.assertTrue('revision' in self.passedAttrs, "No revision entry found in attrs")
        self.assertTrue(isinstance(self.passedAttrs['revision'], dict))
        self.assertEqual(self.passedAttrs['revision']['testlib1'], '111222')
        self.assertEqual(self.passedAttrs['revision']['testlib2'], '222333')

    def test_getCustomMesgData_single_sourcestamp(self):
        self.passedAttrs = {}

        def fakeCustomMessage(attrs):
            self.passedAttrs = attrs
            return ("", "")

        mn = MailNotifier('from@example.org',
                          buildSetSummary=True,
                          mode=("failing", "passing", "warnings"),
                          builders=["Builder"])

        def fakeBuildMessage(name, builds, results):
            for build in builds:
                mn.buildMessageDict(name=build.getBuilder().name,
                                    build=build, results=build.results)

        mn.buildMessage = fakeBuildMessage
        mn.customMesg = fakeCustomMessage

        def fakeGetBuild(number):
            return build

        def fakeGetBuilder(buildername):
            if buildername == builder.name:
                return builder
            return None

        def fakeGetBuildRequests(self, bsid):
            return defer.succeed([{"buildername": "Builder", "brid": 1}])

        self.db = fakedb.FakeDBConnector(self)
        self.db.insertTestData([fakedb.SourceStampSet(id=127),
                                fakedb.Buildset(id=99, sourcestampsetid=127,
                                                results=SUCCESS,
                                                reason="testReason"),
                                fakedb.BuildRequest(id=11, buildsetid=99,
                                                    buildername='Builder'),
                                fakedb.Build(number=0, brid=11),
                                ])
        mn.master = self

        builder = Mock()
        builder.getBuild = fakeGetBuild
        builder.name = "Builder"

        build = FakeBuildStatus()
        build.results = FAILURE
        build.finished = True
        build.reason = "testReason"
        build.getLogs.return_value = []
        build.getBuilder.return_value = builder

        self.status = Mock()
        mn.master_status = Mock()
        mn.master_status.getBuilder = fakeGetBuilder

        ss1 = FakeSource(revision='111222', codebase='testlib1')
        build.getSourceStamps.return_value = [ss1]

        mn.buildsetFinished(99, FAILURE)

        self.assertTrue('builderName' in self.passedAttrs, "No builderName entry found in attrs")
        self.assertEqual(self.passedAttrs['builderName'], 'Builder')
        self.assertTrue('revision' in self.passedAttrs, "No revision entry found in attrs")
        self.assertTrue(isinstance(self.passedAttrs['revision'], str))
        self.assertEqual(self.passedAttrs['revision'], '111222')

    def test_buildFinished_ignores_unspecified_categories(self):
        mn = MailNotifier('from@example.org', categories=['fast'])

        build = FakeBuildStatus(name="build")
        build.builder = Mock()
        build.builder.category = 'slow'

        self.assertEqual(None, mn.buildFinished('dummyBuilder', build, SUCCESS))

    def run_simple_test_sends_email_for_mode(self, mode, result):
        mock_method = Mock()
        self.patch(MailNotifier, "buildMessage", mock_method)
        mn = MailNotifier('from@example.org', mode=mode)

        build = FakeBuildStatus(name="build")
        mn.buildFinished('dummyBuilder', build, result)

        mock_method.assert_called_with('dummyBuilder', [build], result)

    def run_simple_test_ignores_email_for_mode(self, mode, result):
        mock_method = Mock()
        self.patch(MailNotifier, "buildMessage", mock_method)
        mn = MailNotifier('from@example.org', mode=mode)

        build = FakeBuildStatus(name="build")
        mn.buildFinished('dummyBuilder', build, result)

        self.assertFalse(mock_method.called)

    def test_buildFinished_mode_all_for_success(self):
        self.run_simple_test_sends_email_for_mode("all", SUCCESS)

    def test_buildFinished_mode_all_for_failure(self):
        self.run_simple_test_sends_email_for_mode("all", FAILURE)

    def test_buildFinished_mode_all_for_warnings(self):
        self.run_simple_test_sends_email_for_mode("all", WARNINGS)

    def test_buildFinished_mode_all_for_exception(self):
        self.run_simple_test_sends_email_for_mode("all", EXCEPTION)

    def test_buildFinished_mode_failing_for_success(self):
        self.run_simple_test_ignores_email_for_mode("failing", SUCCESS)

    def test_buildFinished_mode_failing_for_failure(self):
        self.run_simple_test_sends_email_for_mode("failing", FAILURE)

    def test_buildFinished_mode_failing_for_warnings(self):
        self.run_simple_test_ignores_email_for_mode("failing", WARNINGS)

    def test_buildFinished_mode_failing_for_exception(self):
        self.run_simple_test_ignores_email_for_mode("failing", EXCEPTION)

    def test_buildFinished_mode_exception_for_success(self):
        self.run_simple_test_ignores_email_for_mode("exception", SUCCESS)

    def test_buildFinished_mode_exception_for_failure(self):
        self.run_simple_test_ignores_email_for_mode("exception", FAILURE)

    def test_buildFinished_mode_exception_for_warnings(self):
        self.run_simple_test_ignores_email_for_mode("exception", WARNINGS)

    def test_buildFinished_mode_exception_for_exception(self):
        self.run_simple_test_sends_email_for_mode("exception", EXCEPTION)

    def test_buildFinished_mode_warnings_for_success(self):
        self.run_simple_test_ignores_email_for_mode("warnings", SUCCESS)

    def test_buildFinished_mode_warnings_for_failure(self):
        self.run_simple_test_sends_email_for_mode("warnings", FAILURE)

    def test_buildFinished_mode_warnings_for_warnings(self):
        self.run_simple_test_sends_email_for_mode("warnings", WARNINGS)

    def test_buildFinished_mode_warnings_for_exception(self):
        self.run_simple_test_ignores_email_for_mode("warnings", EXCEPTION)

    def test_buildFinished_mode_passing_for_success(self):
        self.run_simple_test_sends_email_for_mode("passing", SUCCESS)

    def test_buildFinished_mode_passing_for_failure(self):
        self.run_simple_test_ignores_email_for_mode("passing", FAILURE)

    def test_buildFinished_mode_passing_for_warnings(self):
        self.run_simple_test_ignores_email_for_mode("passing", WARNINGS)

    def test_buildFinished_mode_passing_for_exception(self):
        self.run_simple_test_ignores_email_for_mode("passing", EXCEPTION)

    def test_buildFinished_mode_failing_ignores_successful_build(self):
        mn = MailNotifier('from@example.org', mode=("failing",))

        build = FakeBuildStatus(name="build")

        self.assertEqual(None, mn.buildFinished('dummyBuilder', build, SUCCESS))

    def test_buildFinished_mode_passing_ignores_failed_build(self):
        mn = MailNotifier('from@example.org', mode=("passing",))

        build = FakeBuildStatus(name="build")

        self.assertEqual(None, mn.buildFinished('dummyBuilder', build, FAILURE))

    def test_buildFinished_mode_problem_ignores_successful_build(self):
        mn = MailNotifier('from@example.org', mode=("problem",))

        build = FakeBuildStatus(name="build")

        self.assertEqual(None, mn.buildFinished('dummyBuilder', build, SUCCESS))

    def test_buildFinished_mode_problem_ignores_two_failed_builds_in_sequence(self):
        mn = MailNotifier('from@example.org', mode=("problem",))

        build = FakeBuildStatus(name="build")
        old_build = FakeBuildStatus(name="old_build")
        build.getPreviousBuild.return_value = old_build
        old_build.getResults.return_value = FAILURE

        self.assertEqual(None, mn.buildFinished('dummyBuilder', build, FAILURE))

    def test_buildFinished_mode_change_ignores_first_build(self):
        mn = MailNotifier('from@example.org', mode=("change",))

        build = FakeBuildStatus(name="build")
        build.getPreviousBuild.return_value = None

        self.assertEqual(None, mn.buildFinished('dummyBuilder', build, FAILURE))
        self.assertEqual(None, mn.buildFinished('dummyBuilder', build, SUCCESS))

    def test_buildFinished_mode_change_ignores_same_result_in_sequence(self):
        mn = MailNotifier('from@example.org', mode=("change",))

        build = FakeBuildStatus(name="build")
        old_build = FakeBuildStatus(name="old_build")
        build.getPreviousBuild.return_value = old_build
        old_build.getResults.return_value = FAILURE

        build2 = FakeBuildStatus(name="build2")
        old_build2 = FakeBuildStatus(name="old_build2")
        build2.getPreviousBuild.return_value = old_build2
        old_build2.getResults.return_value = SUCCESS

        self.assertEqual(None, mn.buildFinished('dummyBuilder', build, FAILURE))
        self.assertEqual(None, mn.buildFinished('dummyBuilder', build2, SUCCESS))

    def test_buildMessage_addLogs(self):
        mn = MailNotifier('from@example.org', mode=("change",), addLogs=True)

        mn.buildMessageDict = Mock()
        mn.buildMessageDict.return_value = {"body": "body", "type": "text",
                                            "subject": "subject"}

        mn.createEmail = Mock("createEmail")

        mn._gotRecipients = Mock("_gotReceipients")
        mn._gotRecipients.return_value = None

        mn.master_status = Mock()
        mn.master_status.getTitle.return_value = 'TITLE'

        bldr = Mock(name="builder")
        builds = [FakeBuildStatus(name='build1'),
                  FakeBuildStatus(name='build2')]
        logs = [FakeLog('log1'), FakeLog('log2')]
        for b, l in zip(builds, logs):
            b.builder = bldr
            b.results = 0
            ss = Mock(name='ss')
            b.getSourceStamps.return_value = [ss]
            ss.patch = None
            ss.changes = []
            b.getLogs.return_value = [l]
        d = mn.buildMessage("mybldr", builds, 0)

        def check(_):
            mn.createEmail.assert_called_with(
                dict(body='body\n\nbody\n\n', type='text', subject='subject'),
                'mybldr', 'TITLE', 0, builds, [], logs)
        d.addCallback(check)
        return d

    def do_test_sendToInterestedUsers(self, lookup=None, extraRecipients=[],
                                      sendToInterestedUsers=True,
                                      exp_called_with=None, exp_TO=None,
                                      exp_CC=None):
        from email.Message import Message
        m = Message()

        mn = MailNotifier(fromaddr='from@example.org',
                          lookup=lookup,
                          sendToInterestedUsers=sendToInterestedUsers,
                          extraRecipients=extraRecipients)
        mn.sendMessage = Mock()

        def fakeGetBuild(number):
            return build

        def fakeGetBuilder(buildername):
            if buildername == builder.name:
                return builder
            return None

        def fakeGetBuildRequests(self, bsid):
            return defer.succeed([{"buildername": "Builder", "brid": 1}])

        builder = Mock()
        builder.getBuild = fakeGetBuild
        builder.name = "Builder"

        build = FakeBuildStatus(name="build")
        build.result = FAILURE
        build.finished = True
        build.reason = "testReason"
        build.builder = builder

        def fakeCreateEmail(msgdict, builderName, title, results, builds=None,
                            patches=None, logs=None):
            # only concerned with m['To'] and m['CC'], which are added in
            # _got_recipients later
            return defer.succeed(m)
        mn.createEmail = fakeCreateEmail

        self.db = fakedb.FakeDBConnector(self)
        self.db.insertTestData([fakedb.SourceStampSet(id=1099),
                                fakedb.Buildset(id=99, sourcestampsetid=1099,
                                                results=SUCCESS,
                                                reason="testReason"),
                                fakedb.BuildRequest(id=11, buildsetid=99,
                                                    buildername='Builder'),
                                fakedb.Build(number=0, brid=11),
                                fakedb.Change(changeid=9123),
                                fakedb.ChangeUser(changeid=9123, uid=1),
                                fakedb.User(uid=1, identifier="tdurden"),
                                fakedb.UserInfo(uid=1, attr_type='svn',
                                                attr_data="tdurden"),
                                fakedb.UserInfo(uid=1, attr_type='email',
                                                attr_data="tyler@mayhem.net")
                                ])

        # fake sourcestamp with relevant user bits
        ss = Mock(name="sourcestamp")
        fake_change = Mock(name="change")
        fake_change.number = 9123
        ss.changes = [fake_change]
        ss.patch, ss.addPatch = None, None

        def fakeGetSSlist():
            return [ss]
        build.getSourceStamps = fakeGetSSlist

        def _getInterestedUsers():
            # 'narrator' in this case is the owner, which tests the lookup
            return ["narrator"]
        build.getInterestedUsers = _getInterestedUsers

        def _getResponsibleUsers():
            return ["Big Bob <bob@mayhem.net>"]
        build.getResponsibleUsers = _getResponsibleUsers

        mn.master = self  # FIXME: Should be FakeMaster
        self.status = mn.master_status = mn.buildMessageDict = Mock()
        mn.master_status.getBuilder = fakeGetBuilder
        mn.buildMessageDict.return_value = {"body": "body", "type": "text"}

        mn.buildMessage(builder.name, [build], build.result)
        mn.sendMessage.assert_called_with(m, exp_called_with)
        self.assertEqual(m['To'], exp_TO)
        self.assertEqual(m['CC'], exp_CC)

    def test_sendToInterestedUsers_lookup(self):
        self.do_test_sendToInterestedUsers(
            lookup="example.org",
            exp_called_with=['Big Bob <bob@mayhem.net>',
                             'narrator@example.org'],
            exp_TO="Big Bob <bob@mayhem.net>, "
            "narrator@example.org")

    def test_buildMessage_sendToInterestedUsers_no_lookup(self):
        self.do_test_sendToInterestedUsers(
            exp_called_with=['tyler@mayhem.net'],
            exp_TO="tyler@mayhem.net")

    def test_buildMessage_sendToInterestedUsers_extraRecipients(self):
        self.do_test_sendToInterestedUsers(
            extraRecipients=["marla@mayhem.net"],
            exp_called_with=['tyler@mayhem.net',
                             'marla@mayhem.net'],
            exp_TO="tyler@mayhem.net",
            exp_CC="marla@mayhem.net")

    def test_sendToInterestedUsers_False(self):
        self.do_test_sendToInterestedUsers(
            extraRecipients=["marla@mayhem.net"],
            sendToInterestedUsers=False,
            exp_called_with=['marla@mayhem.net'],
            exp_TO="marla@mayhem.net")

    def test_sendToInterestedUsers_two_builds(self):
        from email.Message import Message
        m = Message()

        mn = MailNotifier(fromaddr="from@example.org", lookup=None)
        mn.sendMessage = Mock()

        def fakeGetBuilder(buildername):
            if buildername == builder.name:
                return builder
            return None

        def fakeGetBuildRequests(self, bsid):
            return defer.succeed([{"buildername": "Builder", "brid": 1}])

        builder = Mock()
        builder.name = "Builder"

        build1 = FakeBuildStatus(name="build")
        build1.result = FAILURE
        build1.finished = True
        build1.reason = "testReason"
        build1.builder = builder

        build2 = FakeBuildStatus(name="build")
        build2.result = FAILURE
        build2.finished = True
        build2.reason = "testReason"
        build2.builder = builder

        def fakeCreateEmail(msgdict, builderName, title, results, builds=None,
                            patches=None, logs=None):
            # only concerned with m['To'] and m['CC'], which are added in
            # _got_recipients later
            return defer.succeed(m)
        mn.createEmail = fakeCreateEmail

        self.db = fakedb.FakeDBConnector(self)
        self.db.insertTestData([fakedb.SourceStampSet(id=1099),
                                fakedb.Buildset(id=99, sourcestampsetid=1099,
                                                results=SUCCESS,
                                                reason="testReason"),
                                fakedb.BuildRequest(id=11, buildsetid=99,
                                                    buildername='Builder'),
                                fakedb.Build(number=0, brid=11),
                                fakedb.Build(number=1, brid=11),
                                fakedb.Change(changeid=9123),
                                fakedb.Change(changeid=9124),
                                fakedb.ChangeUser(changeid=9123, uid=1),
                                fakedb.ChangeUser(changeid=9124, uid=2),
                                fakedb.User(uid=1, identifier="tdurden"),
                                fakedb.User(uid=2, identifier="user2"),
                                fakedb.UserInfo(uid=1, attr_type='email',
                                                attr_data="tyler@mayhem.net"),
                                fakedb.UserInfo(uid=2, attr_type='email',
                                                attr_data="user2@example.net")
                                ])

        def _getInterestedUsers():
            # 'narrator' in this case is the owner, which tests the lookup
            return ["narrator"]
        build1.getInterestedUsers = _getInterestedUsers
        build2.getInterestedUsers = _getInterestedUsers

        def _getResponsibleUsers():
            return ["Big Bob <bob@mayhem.net>"]
        build1.getResponsibleUsers = _getResponsibleUsers
        build2.getResponsibleUsers = _getResponsibleUsers

        # fake sourcestamp with relevant user bits
        ss1 = Mock(name="sourcestamp")
        fake_change1 = Mock(name="change")
        fake_change1.number = 9123
        ss1.changes = [fake_change1]
        ss1.patch, ss1.addPatch = None, None

        ss2 = Mock(name="sourcestamp")
        fake_change2 = Mock(name="change")
        fake_change2.number = 9124
        ss2.changes = [fake_change2]
        ss2.patch, ss1.addPatch = None, None

        def fakeGetSSlist(ss):
            return lambda: [ss]
        build1.getSourceStamps = fakeGetSSlist(ss1)
        build2.getSourceStamps = fakeGetSSlist(ss2)

        mn.master = self  # FIXME: Should be FakeMaster
        self.status = mn.master_status = mn.buildMessageDict = Mock()
        mn.master_status.getBuilder = fakeGetBuilder
        mn.buildMessageDict.return_value = {"body": "body", "type": "text"}

        mn.buildMessage(builder.name, [build1, build2], build1.result)
        self.assertEqual(m['To'], "tyler@mayhem.net, user2@example.net")

    def test_valid_emails(self):
        valid_emails = [
            'foo+bar@example.com',            # + comment in local part
            'nobody@example.com.',            # root dot
            'My Name <my.name@example.com>',  # With full name
            '<my.name@example.com>',          # With <>
            'My Name <my.name@example.com.>',  # With full name (root dot)
            'egypt@example.xn--wgbh1c']       # IDN TLD (.misr, Egypt)

        # If any of these email addresses fail, the test fails by
        # MailNotifier raising a ConfigErrors exception.
        MailNotifier('foo@example.com', extraRecipients=valid_emails)

    def test_invalid_email(self):
        for invalid in ['@', 'foo', 'foo@', '@example.com', 'foo@invalid',
                        'foobar@ex+ample.com',        # + in domain part
                        'foo bar@example.net',        # whitespace in local part
                        'Foo\nBar <foo@example.org>',  # newline in name
                        'test@example..invalid']:     # empty label (..)
            self.assertRaises(
                ConfigErrors, MailNotifier,
                'foo@example.com', extraRecipients=[invalid])


def create_msgdict(funny_chars=u'\u00E5\u00E4\u00F6'):
    unibody = u'Unicode body with non-ascii (%s).' % funny_chars
    msg_dict = dict(body=unibody, type='plain')
    return msg_dict<|MERGE_RESOLUTION|>--- conflicted
+++ resolved
@@ -25,14 +25,10 @@
 from buildbot.status.results import WARNINGS
 from buildbot.test.fake import fakedb
 from buildbot.test.fake.fakebuild import FakeBuildStatus
-<<<<<<< HEAD
+from buildbot.test.util.config import ConfigErrorsMixin
 from mock import Mock
 from twisted.internet import defer
 from twisted.trial import unittest
-=======
-from buildbot.process import properties
-from buildbot.test.util.config import ConfigErrorsMixin
->>>>>>> 68829001
 
 py_27 = sys.version_info[0] > 2 or (sys.version_info[0] == 2
                                     and sys.version_info[1] >= 7)
@@ -70,12 +66,8 @@
         self.patch_info = None
         self.patch = None
 
-<<<<<<< HEAD
-
-class TestMailNotifier(unittest.TestCase):
-=======
+
 class TestMailNotifier(ConfigErrorsMixin, unittest.TestCase):
->>>>>>> 68829001
 
     def do_test_createEmail_cte(self, funnyChars, expEncoding):
         builds = [FakeBuildStatus(name='build')]
@@ -189,7 +181,7 @@
 
     def test_init_warns_notifier_mode_all_in_iter(self):
         self.assertRaisesConfigError("mode 'all' is not valid in an iterator and must be passed in as a separate string",
-                lambda: MailNotifier('from@example.org', mode=['all']))
+                                     lambda: MailNotifier('from@example.org', mode=['all']))
 
     def test_builderAdded_ignores_unspecified_categories(self):
         mn = MailNotifier('from@example.org', categories=['fast'])
