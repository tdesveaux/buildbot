--- conflicted
+++ resolved
@@ -115,14 +115,6 @@
                 buildstep_kwargs[k] = kwargs[k]
                 del kwargs[k]
         buildstep.LoggingBuildStep.__init__(self, **buildstep_kwargs)
-<<<<<<< HEAD
-        self.addFactoryArguments(workdir=workdir,
-                                 description=description,
-                                 descriptionDone=descriptionDone,
-                                 descriptionSuffix=descriptionSuffix,
-                                 command=command)
-=======
->>>>>>> 51ae9da3
 
         # everything left over goes to the RemoteShellCommand
         kwargs['workdir'] = workdir # including a copy of 'workdir'
