--- conflicted
+++ resolved
@@ -110,22 +110,6 @@
         self.mode = mode
         self.getDescription = getDescription
         Source.__init__(self, **kwargs)
-<<<<<<< HEAD
-        self.addFactoryArguments(branch=branch,
-                                 mode=mode,
-                                 method=method,
-                                 progress=progress,
-                                 repourl=repourl,
-                                 submodules=submodules,
-                                 shallow=shallow,
-                                 retryFetch=retryFetch,
-                                 clobberOnFailure=
-                                 clobberOnFailure,
-                                 getDescription=
-                                 getDescription
-                                 )
-=======
->>>>>>> 51ae9da3
 
         assert self.mode in ['incremental', 'full']
         assert self.repourl is not None
