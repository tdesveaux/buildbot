--- conflicted
+++ resolved
@@ -16,1070 +16,5 @@
 from buildbot.buildslave.base import (
     AbstractBuildSlave, BuildSlave, AbstractLatentBuildSlave)
 
-<<<<<<< HEAD
-from buildbot.status.slave import SlaveStatus
-from buildbot.status.mail import MailNotifier
-from buildbot.process import metrics, botmaster
-from buildbot.interfaces import IBuildSlave, ILatentBuildSlave
-from buildbot.process.properties import Properties
-from buildbot.util import subscription
-from buildbot.util.eventual import eventually
-from buildbot import config
-
-class AbstractBuildSlave(config.ReconfigurableServiceMixin, pb.Avatar,
-                        service.MultiService):
-    """This is the master-side representative for a remote buildbot slave.
-    There is exactly one for each slave described in the config file (the
-    c['slaves'] list). When buildbots connect in (.attach), they get a
-    reference to this instance. The BotMaster object is stashed as the
-    .botmaster attribute. The BotMaster is also our '.parent' Service.
-
-    I represent a build slave -- a remote machine capable of
-    running builds.  I am instantiated by the configuration file, and can be
-    subclassed to add extra functionality."""
-
-    implements(IBuildSlave)
-    keepalive_timer = None
-    keepalive_interval = None
-
-    # reconfig slaves after builders
-    reconfig_priority = 64
-
-    def __init__(self, name, password, max_builds=None,
-                 notify_on_missing=[], missing_timeout=3600,
-                 properties={}, locks=None, keepalive_interval=3600):
-        """
-        @param name: botname this machine will supply when it connects
-        @param password: password this machine will supply when
-                         it connects
-        @param max_builds: maximum number of simultaneous builds that will
-                           be run concurrently on this buildslave (the
-                           default is None for no limit)
-        @param properties: properties that will be applied to builds run on
-                           this slave
-        @type properties: dictionary
-        @param locks: A list of locks that must be acquired before this slave
-                      can be used
-        @type locks: dictionary
-        """
-        service.MultiService.__init__(self)
-        self.slavename = name
-        self.password = password
-
-        # PB registration
-        self.registration = None
-        self.registered_port = None
-
-        # these are set when the service is started, and unset when it is
-        # stopped
-        self.botmaster = None
-        self.master = None
-
-        self.slave_status = SlaveStatus(name)
-        self.slave = None # a RemoteReference to the Bot, when connected
-        self.slave_commands = None
-        self.slavebuilders = {}
-        self.max_builds = max_builds
-        self.access = []
-        if locks:
-            self.access = locks
-        self.lock_subscriptions = []
-
-        self.properties = Properties()
-        self.properties.update(properties, "BuildSlave")
-        self.properties.setProperty("slavename", name, "BuildSlave")
-
-        self.lastMessageReceived = 0
-        if isinstance(notify_on_missing, str):
-            notify_on_missing = [notify_on_missing]
-        self.notify_on_missing = notify_on_missing
-        for i in notify_on_missing:
-            if not isinstance(i, str):
-                config.error(
-                    'notify_on_missing arg %r is not a string' % (i,))
-        self.missing_timeout = missing_timeout
-        self.missing_timer = None
-        self.keepalive_interval = keepalive_interval
-
-        self.detached_subs = None
-
-        self._old_builder_list = None
-
-    def __repr__(self):
-        return "<%s %r>" % (self.__class__.__name__, self.slavename)
-
-    def updateLocks(self):
-        """Convert the L{LockAccess} objects in C{self.locks} into real lock
-        objects, while also maintaining the subscriptions to lock releases."""
-        # unsubscribe from any old locks
-        for s in self.lock_subscriptions:
-            s.unsubscribe()
-
-        # convert locks into their real form
-        locks = [ (self.botmaster.getLockFromLockAccess(a), a)
-                    for a in self.access ]
-        self.locks = [(l.getLock(self), la) for l, la in locks]
-        self.lock_subscriptions = [ l.subscribeToReleases(self._lockReleased)
-                                    for l, la in self.locks ]
-
-    def locksAvailable(self):
-        """
-        I am called to see if all the locks I depend on are available,
-        in which I return True, otherwise I return False
-        """
-        if not self.locks:
-            return True
-        for lock, access in self.locks:
-            if not lock.isAvailable(self, access):
-                return False
-        return True
-
-    def acquireLocks(self):
-        """
-        I am called when a build is preparing to run. I try to claim all
-        the locks that are needed for a build to happen. If I can't, then
-        my caller should give up the build and try to get another slave
-        to look at it.
-        """
-        log.msg("acquireLocks(slave %s, locks %s)" % (self, self.locks))
-        if not self.locksAvailable():
-            log.msg("slave %s can't lock, giving up" % (self, ))
-            return False
-        # all locks are available, claim them all
-        for lock, access in self.locks:
-            lock.claim(self, access)
-        return True
-
-    def releaseLocks(self):
-        """
-        I am called to release any locks after a build has finished
-        """
-        log.msg("releaseLocks(%s): %s" % (self, self.locks))
-        for lock, access in self.locks:
-            lock.release(self, access)
-
-    def _lockReleased(self):
-        """One of the locks for this slave was released; try scheduling
-        builds."""
-        if not self.botmaster:
-            return # oh well..
-        self.botmaster.maybeStartBuildsForSlave(self.slavename)
-
-    def _applySlaveInfo(self, info):
-        if not info:
-            return
-
-        self.slave_status.setAdmin(info.get("admin"))
-        self.slave_status.setHost(info.get("host"))
-        self.slave_status.setAccessURI(info.get("access_uri"))
-        self.slave_status.setVersion(info.get("version"))
-
-    def _saveSlaveInfoDict(self):
-        slaveinfo = {
-            'admin': self.slave_status.getAdmin(),
-            'host': self.slave_status.getHost(),
-            'access_uri': self.slave_status.getAccessURI(),
-            'version': self.slave_status.getVersion(),
-        }
-        return self.master.db.buildslaves.updateBuildslave(
-            name=self.slavename,
-            slaveinfo=slaveinfo,
-        )
-
-    def _getSlaveInfo(self):
-        d = self.master.db.buildslaves.getBuildslaveByName(self.slavename)
-
-        @d.addCallback
-        def applyInfo(buildslave):
-            if buildslave is None:
-                return
-
-            self._applySlaveInfo(buildslave.get('slaveinfo'))
-
-        return d
-
-    def setServiceParent(self, parent):
-        # botmaster needs to set before setServiceParent which calls startService
-        self.botmaster = parent
-        self.master = parent.master
-        service.MultiService.setServiceParent(self, parent)
-
-    def startService(self):
-        self.updateLocks()
-        self.startMissingTimer()
-        d = self._getSlaveInfo()
-        d.addCallback(lambda _: service.MultiService.startService(self))
-        return d
-
-    @defer.inlineCallbacks
-    def reconfigService(self, new_config):
-        # Given a new BuildSlave, configure this one identically.  Because
-        # BuildSlave objects are remotely referenced, we can't replace them
-        # without disconnecting the slave, yet there's no reason to do that.
-        new = self.findNewSlaveInstance(new_config)
-
-        assert self.slavename == new.slavename
-
-        # do we need to re-register?
-        if (not self.registration or
-            self.password != new.password or
-            new_config.slavePortnum != self.registered_port):
-            if self.registration:
-                yield self.registration.unregister()
-                self.registration = None
-            self.password = new.password
-            self.registered_port = new_config.slavePortnum
-            self.registration = self.master.pbmanager.register(
-                    self.registered_port, self.slavename,
-                    self.password, self.getPerspective)
-
-        # adopt new instance's configuration parameters
-        self.max_builds = new.max_builds
-        self.access = new.access
-        self.notify_on_missing = new.notify_on_missing
-        self.keepalive_interval = new.keepalive_interval
-
-        if self.missing_timeout != new.missing_timeout:
-            running_missing_timer = self.missing_timer
-            self.stopMissingTimer()
-            self.missing_timeout = new.missing_timeout
-            if running_missing_timer:
-                self.startMissingTimer()
-
-        properties = Properties()
-        properties.updateFromProperties(new.properties)
-        self.properties = properties
-
-        self.updateLocks()
-
-        # update the attached slave's notion of which builders are attached.
-        # This assumes that the relevant builders have already been configured,
-        # which is why the reconfig_priority is set low in this class.
-        yield self.updateSlave()
-
-        yield config.ReconfigurableServiceMixin.reconfigService(self,
-                                                            new_config)
-
-    def stopService(self):
-        if self.registration:
-            self.registration.unregister()
-            self.registration = None
-        self.stopMissingTimer()
-        return service.MultiService.stopService(self)
-
-    def findNewSlaveInstance(self, new_config):
-        # TODO: called multiple times per reconfig; use 1-element cache?
-        for sl in new_config.slaves:
-            if sl.slavename == self.slavename:
-                return sl
-        assert 0, "no new slave named '%s'" % self.slavename
-
-    def startMissingTimer(self):
-        if self.notify_on_missing and self.missing_timeout and self.parent:
-            self.stopMissingTimer() # in case it's already running
-            self.missing_timer = reactor.callLater(self.missing_timeout,
-                                                self._missing_timer_fired)
-
-    def stopMissingTimer(self):
-        if self.missing_timer:
-            self.missing_timer.cancel()
-            self.missing_timer = None
-
-    def getPerspective(self, mind, slavename):
-        assert slavename == self.slavename
-        metrics.MetricCountEvent.log("attached_slaves", 1)
-
-        # record when this connection attempt occurred
-        if self.slave_status:
-            self.slave_status.recordConnectTime()
-
-        # try to use TCP keepalives
-        try:
-            mind.broker.transport.setTcpKeepAlive(1)
-        except:
-            pass
-
-        if self.isConnected():
-            # duplicate slave - send it to arbitration
-            arb = botmaster.DuplicateSlaveArbitrator(self)
-            return arb.getPerspective(mind, slavename)
-        else:
-            log.msg("slave '%s' attaching from %s" % (slavename, mind.broker.transport.getPeer()))
-            return self
-
-    def doKeepalive(self):
-        self.keepalive_timer = reactor.callLater(self.keepalive_interval,
-                                                self.doKeepalive)
-        if not self.slave:
-            return
-        d = self.slave.callRemote("print", "Received keepalive from master")
-        d.addErrback(log.msg, "Keepalive failed for '%s'" % (self.slavename, ))
-
-    def stopKeepaliveTimer(self):
-        if self.keepalive_timer:
-            self.keepalive_timer.cancel()
-
-    def startKeepaliveTimer(self):
-        assert self.keepalive_interval
-        log.msg("Starting buildslave keepalive timer for '%s'" % \
-                                        (self.slavename, ))
-        self.doKeepalive()
-
-    def isConnected(self):
-        return self.slave
-
-    def _missing_timer_fired(self):
-        self.missing_timer = None
-        # notify people, but only if we're still in the config
-        if not self.parent:
-            return
-
-        buildmaster = self.master
-        status = buildmaster.getStatus()
-        text = "The Buildbot working for '%s'\n" % status.getTitle()
-        text += ("has noticed that the buildslave named %s went away\n" %
-                 self.slavename)
-        text += "\n"
-        text += ("It last disconnected at %s (buildmaster-local time)\n" %
-                 time.ctime(time.time() - self.missing_timeout)) # approx
-        text += "\n"
-        text += "The admin on record (as reported by BUILDSLAVE:info/admin)\n"
-        text += "was '%s'.\n" % self.slave_status.getAdmin()
-        text += "\n"
-        text += "Sincerely,\n"
-        text += " The Buildbot\n"
-        text += " %s\n" % status.getTitleURL()
-        text += "\n"
-        text += "%s\n" % status.getURLForThing(self.slave_status)
-        subject = "Buildbot: buildslave %s was lost" % self.slavename
-        return self._mail_missing_message(subject, text)
-
-
-    def updateSlave(self):
-        """Called to add or remove builders after the slave has connected.
-
-        @return: a Deferred that indicates when an attached slave has
-        accepted the new builders and/or released the old ones."""
-        if self.slave:
-            return self.sendBuilderList()
-        else:
-            return defer.succeed(None)
-
-    def updateSlaveStatus(self, buildStarted=None, buildFinished=None):
-        if buildStarted:
-            self.slave_status.buildStarted(buildStarted)
-        if buildFinished:
-            self.slave_status.buildFinished(buildFinished)
-
-    @metrics.countMethod('AbstractBuildSlave.attached()')
-    def attached(self, bot):
-        """This is called when the slave connects.
-
-        @return: a Deferred that fires when the attachment is complete
-        """
-
-        # the botmaster should ensure this.
-        assert not self.isConnected()
-
-        metrics.MetricCountEvent.log("AbstractBuildSlave.attached_slaves", 1)
-
-        # set up the subscription point for eventual detachment
-        self.detached_subs = subscription.SubscriptionPoint("detached")
-
-        # now we go through a sequence of calls, gathering information, then
-        # tell the Botmaster that it can finally give this slave to all the
-        # Builders that care about it.
-
-        # we accumulate slave information in this 'state' dictionary, then
-        # set it atomically if we make it far enough through the process
-        state = {}
-
-        # Reset graceful shutdown status
-        self.slave_status.setGraceful(False)
-        # We want to know when the graceful shutdown flag changes
-        self.slave_status.addGracefulWatcher(self._gracefulChanged)
-
-        d = defer.succeed(None)
-
-        @d.addCallback
-        def _log_attachment_on_slave(res):
-            d1 = bot.callRemote("print", "attached")
-            d1.addErrback(lambda why: None)
-            return d1
-
-        @d.addCallback
-        def _get_info(res):
-            d1 = bot.callRemote("getSlaveInfo")
-            def _got_info(info):
-                log.msg("Got slaveinfo from '%s'" % self.slavename)
-                # TODO: info{} might have other keys
-                state["admin"] = info.get("admin")
-                state["host"] = info.get("host")
-                state["access_uri"] = info.get("access_uri", None)
-                state["slave_environ"] = info.get("environ", {})
-                state["slave_basedir"] = info.get("basedir", None)
-                state["slave_system"] = info.get("system", None)
-            def _info_unavailable(why):
-                why.trap(pb.NoSuchMethod)
-                # maybe an old slave, doesn't implement remote_getSlaveInfo
-                log.msg("BuildSlave.info_unavailable")
-                log.err(why)
-            d1.addCallbacks(_got_info, _info_unavailable)
-            return d1
-
-        d.addCallback(lambda _: self.startKeepaliveTimer())
-
-        @d.addCallback
-        def _get_version(_):
-            d = bot.callRemote("getVersion")
-            def _got_version(version):
-                state["version"] = version
-            def _version_unavailable(why):
-                why.trap(pb.NoSuchMethod)
-                # probably an old slave
-                state["version"] = '(unknown)'
-            d.addCallbacks(_got_version, _version_unavailable)
-            return d
-
-        @d.addCallback
-        def _get_commands(_):
-            d1 = bot.callRemote("getCommands")
-            def _got_commands(commands):
-                state["slave_commands"] = commands
-            def _commands_unavailable(why):
-                # probably an old slave
-                if why.check(AttributeError):
-                    return
-                log.msg("BuildSlave.getCommands is unavailable - ignoring")
-                log.err(why)
-            d1.addCallbacks(_got_commands, _commands_unavailable)
-            return d1
-
-        @d.addCallback
-        def _accept_slave(res):
-            self.slave_status.setConnected(True)
-
-            self._applySlaveInfo(state)
-            
-            self.slave_commands = state.get("slave_commands")
-            self.slave_environ = state.get("slave_environ")
-            self.slave_basedir = state.get("slave_basedir")
-            self.slave_system = state.get("slave_system")
-            self.slave = bot
-            if self.slave_system == "nt":
-                self.path_module = namedModule("ntpath")
-            else:
-                # most everything accepts / as separator, so posix should be a
-                # reasonable fallback
-                self.path_module = namedModule("posixpath")
-            log.msg("bot attached")
-            self.messageReceivedFromSlave()
-            self.stopMissingTimer()
-            self.master.status.slaveConnected(self.slavename)
-
-        d.addCallback(lambda _: self._saveSlaveInfoDict())
-        
-        d.addCallback(lambda _: self.updateSlave())
-
-        d.addCallback(lambda _:
-                self.botmaster.maybeStartBuildsForSlave(self.slavename))
-
-        # Finally, the slave gets a reference to this BuildSlave. They
-        # receive this later, after we've started using them.
-        d.addCallback(lambda _: self)
-        return d
-
-    def messageReceivedFromSlave(self):
-        now = time.time()
-        self.lastMessageReceived = now
-        self.slave_status.setLastMessageReceived(now)
-
-    def detached(self, mind):
-        metrics.MetricCountEvent.log("AbstractBuildSlave.attached_slaves", -1)
-        self.slave = None
-        self._old_builder_list = []
-        self.slave_status.removeGracefulWatcher(self._gracefulChanged)
-        self.slave_status.setConnected(False)
-        log.msg("BuildSlave.detached(%s)" % self.slavename)
-        self.master.status.slaveDisconnected(self.slavename)
-        self.stopKeepaliveTimer()
-        self.releaseLocks()
-
-        # notify watchers, but do so in the next reactor iteration so that
-        # any further detached() action by subclasses happens first
-        def notif():
-            subs = self.detached_subs
-            self.detached_subs = None
-            subs.deliver()
-        eventually(notif)
-
-    def subscribeToDetach(self, callback):
-        """
-        Request that C{callable} be invoked with no arguments when the
-        L{detached} method is invoked.
-
-        @returns: L{Subscription}
-        """
-        assert self.detached_subs, "detached_subs is only set if attached"
-        return self.detached_subs.subscribe(callback)
-
-    def disconnect(self):
-        """Forcibly disconnect the slave.
-
-        This severs the TCP connection and returns a Deferred that will fire
-        (with None) when the connection is probably gone.
-
-        If the slave is still alive, they will probably try to reconnect
-        again in a moment.
-
-        This is called in two circumstances. The first is when a slave is
-        removed from the config file. In this case, when they try to
-        reconnect, they will be rejected as an unknown slave. The second is
-        when we wind up with two connections for the same slave, in which
-        case we disconnect the older connection.
-        """
-
-        if not self.slave:
-            return defer.succeed(None)
-        log.msg("disconnecting old slave %s now" % self.slavename)
-        # When this Deferred fires, we'll be ready to accept the new slave
-        return self._disconnect(self.slave)
-
-    def _disconnect(self, slave):
-        # all kinds of teardown will happen as a result of
-        # loseConnection(), but it happens after a reactor iteration or
-        # two. Hook the actual disconnect so we can know when it is safe
-        # to connect the new slave. We have to wait one additional
-        # iteration (with callLater(0)) to make sure the *other*
-        # notifyOnDisconnect handlers have had a chance to run.
-        d = defer.Deferred()
-
-        # notifyOnDisconnect runs the callback with one argument, the
-        # RemoteReference being disconnected.
-        def _disconnected(rref):
-            eventually(d.callback, None)
-        slave.notifyOnDisconnect(_disconnected)
-        tport = slave.broker.transport
-        # this is the polite way to request that a socket be closed
-        tport.loseConnection()
-        try:
-            # but really we don't want to wait for the transmit queue to
-            # drain. The remote end is unlikely to ACK the data, so we'd
-            # probably have to wait for a (20-minute) TCP timeout.
-            #tport._closeSocket()
-            # however, doing _closeSocket (whether before or after
-            # loseConnection) somehow prevents the notifyOnDisconnect
-            # handlers from being run. Bummer.
-            tport.offset = 0
-            tport.dataBuffer = ""
-        except:
-            # however, these hacks are pretty internal, so don't blow up if
-            # they fail or are unavailable
-            log.msg("failed to accelerate the shutdown process")
-        log.msg("waiting for slave to finish disconnecting")
-
-        return d
-
-    def sendBuilderList(self):
-        our_builders = self.botmaster.getBuildersForSlave(self.slavename)
-        blist = [(b.name, b.config.slavebuilddir) for b in our_builders]
-        if blist == self._old_builder_list:
-            return defer.succeed(None)
-
-        d = self.slave.callRemote("setBuilderList", blist)
-        def sentBuilderList(ign):
-            self._old_builder_list = blist
-            return ign
-        d.addCallback(sentBuilderList)
-        return d
-
-    def perspective_keepalive(self):
-        self.messageReceivedFromSlave()
-
-    def perspective_shutdown(self):
-        log.msg("slave %s wants to shut down" % self.slavename)
-        self.slave_status.setGraceful(True)
-
-    def addSlaveBuilder(self, sb):
-        self.slavebuilders[sb.builder_name] = sb
-
-    def removeSlaveBuilder(self, sb):
-        try:
-            del self.slavebuilders[sb.builder_name]
-        except KeyError:
-            pass
-
-    def buildFinished(self, sb):
-        """This is called when a build on this slave is finished."""
-        self.botmaster.maybeStartBuildsForSlave(self.slavename)
-
-    def canStartBuild(self):
-        """
-        I am called when a build is requested to see if this buildslave
-        can start a build.  This function can be used to limit overall
-        concurrency on the buildslave.
-
-        Note for subclassers: if a slave can become willing to start a build
-        without any action on that slave (for example, by a resource in use on
-        another slave becoming available), then you must arrange for
-        L{maybeStartBuildsForSlave} to be called at that time, or builds on
-        this slave will not start.
-        """
-
-        if self.slave_status.isPaused():
-            return False
-
-        # If we're waiting to shutdown gracefully, then we shouldn't
-        # accept any new jobs.
-        if self.slave_status.getGraceful():
-            return False
-
-        if self.max_builds:
-            active_builders = [sb for sb in self.slavebuilders.values()
-                               if sb.isBusy()]
-            if len(active_builders) >= self.max_builds:
-                return False
-
-        if not self.locksAvailable():
-            return False
-
-        return True
-
-    def _mail_missing_message(self, subject, text):
-        # first, see if we have a MailNotifier we can use. This gives us a
-        # fromaddr and a relayhost.
-        buildmaster = self.master
-        for st in buildmaster.status:
-            if isinstance(st, MailNotifier):
-                break
-        else:
-            # if not, they get a default MailNotifier, which always uses SMTP
-            # to localhost and uses a dummy fromaddr of "buildbot".
-            log.msg("buildslave-missing msg using default MailNotifier")
-            st = MailNotifier("buildbot")
-        # now construct the mail
-
-        m = Message()
-        m.set_payload(text)
-        m['Date'] = formatdate(localtime=True)
-        m['Subject'] = subject
-        m['From'] = st.fromaddr
-        recipients = self.notify_on_missing
-        m['To'] = ", ".join(recipients)
-        d = st.sendMessage(m, recipients)
-        # return the Deferred for testing purposes
-        return d
-
-    def _gracefulChanged(self, graceful):
-        """This is called when our graceful shutdown setting changes"""
-        self.maybeShutdown()
-
-    @defer.inlineCallbacks
-    def shutdown(self):
-        """Shutdown the slave"""
-        if not self.slave:
-            log.msg("no remote; slave is already shut down")
-            return
-
-        # First, try the "new" way - calling our own remote's shutdown
-        # method.  The method was only added in 0.8.3, so ignore NoSuchMethod
-        # failures.
-        def new_way():
-            d = self.slave.callRemote('shutdown')
-            d.addCallback(lambda _ : True) # successful shutdown request
-            def check_nsm(f):
-                f.trap(pb.NoSuchMethod)
-                return False # fall through to the old way
-            d.addErrback(check_nsm)
-            def check_connlost(f):
-                f.trap(pb.PBConnectionLost)
-                return True # the slave is gone, so call it finished
-            d.addErrback(check_connlost)
-            return d
-
-        if (yield new_way()):
-            return # done!
-
-        # Now, the old way.  Look for a builder with a remote reference to the
-        # client side slave.  If we can find one, then call "shutdown" on the
-        # remote builder, which will cause the slave buildbot process to exit.
-        def old_way():
-            d = None
-            for b in self.slavebuilders.values():
-                if b.remote:
-                    d = b.remote.callRemote("shutdown")
-                    break
-
-            if d:
-                log.msg("Shutting down (old) slave: %s" % self.slavename)
-                # The remote shutdown call will not complete successfully since the
-                # buildbot process exits almost immediately after getting the
-                # shutdown request.
-                # Here we look at the reason why the remote call failed, and if
-                # it's because the connection was lost, that means the slave
-                # shutdown as expected.
-                def _errback(why):
-                    if why.check(pb.PBConnectionLost):
-                        log.msg("Lost connection to %s" % self.slavename)
-                    else:
-                        log.err("Unexpected error when trying to shutdown %s" % self.slavename)
-                d.addErrback(_errback)
-                return d
-            log.err("Couldn't find remote builder to shut down slave")
-            return defer.succeed(None)
-        yield old_way()
-
-    def maybeShutdown(self):
-        """Shut down this slave if it has been asked to shut down gracefully,
-        and has no active builders."""
-        if not self.slave_status.getGraceful():
-            return
-        active_builders = [sb for sb in self.slavebuilders.values()
-                           if sb.isBusy()]
-        if active_builders:
-            return
-        d = self.shutdown()
-        d.addErrback(log.err, 'error while shutting down slave')
-
-    def pause(self):
-        """Stop running new builds on the slave."""
-        self.slave_status.setPaused(True)
-
-    def unpause(self):
-        """Restart running new builds on the slave."""
-        self.slave_status.setPaused(False)
-        self.botmaster.maybeStartBuildsForSlave(self.slavename)
-
-    def isPaused(self):
-        return self.paused
-
-class BuildSlave(AbstractBuildSlave):
-
-    def sendBuilderList(self):
-        d = AbstractBuildSlave.sendBuilderList(self)
-        def _sent(slist):
-            # Nothing has changed, so don't need to re-attach to everything
-            if not slist:
-                return
-            dl = []
-            for name, remote in slist.items():
-                # use get() since we might have changed our mind since then
-                b = self.botmaster.builders.get(name)
-                if b:
-                    d1 = b.attached(self, remote, self.slave_commands)
-                    dl.append(d1)
-            return defer.DeferredList(dl)
-        def _set_failed(why):
-            log.msg("BuildSlave.sendBuilderList (%s) failed" % self)
-            log.err(why)
-            # TODO: hang up on them?, without setBuilderList we can't use
-            # them
-        d.addCallbacks(_sent, _set_failed)
-        return d
-
-    def detached(self, mind):
-        AbstractBuildSlave.detached(self, mind)
-        self.botmaster.slaveLost(self)
-        self.startMissingTimer()
-
-    def buildFinished(self, sb):
-        """This is called when a build on this slave is finished."""
-        AbstractBuildSlave.buildFinished(self, sb)
-
-        # If we're gracefully shutting down, and we have no more active
-        # builders, then it's safe to disconnect
-        self.maybeShutdown()
-
-class AbstractLatentBuildSlave(AbstractBuildSlave):
-    """A build slave that will start up a slave instance when needed.
-
-    To use, subclass and implement start_instance and stop_instance.
-
-    See ec2buildslave.py for a concrete example.  Also see the stub example in
-    test/test_slaves.py.
-    """
-
-    implements(ILatentBuildSlave)
-
-    substantiated = False
-    substantiation_deferred = None
-    substantiation_build = None
-    insubstantiating = False
-    build_wait_timer = None
-    _shutdown_callback_handle = None
-
-    def __init__(self, name, password, max_builds=None,
-                 notify_on_missing=[], missing_timeout=60*20,
-                 build_wait_timeout=60*10,
-                 properties={}, locks=None):
-        AbstractBuildSlave.__init__(
-            self, name, password, max_builds, notify_on_missing,
-            missing_timeout, properties, locks)
-        self.building = set()
-        self.build_wait_timeout = build_wait_timeout
-
-    def start_instance(self, build):
-        # responsible for starting instance that will try to connect with this
-        # master.  Should return deferred with either True (instance started)
-        # or False (instance not started, so don't run a build here).  Problems
-        # should use an errback.
-        raise NotImplementedError
-
-    def stop_instance(self, fast=False):
-        # responsible for shutting down instance.
-        raise NotImplementedError
-
-    def substantiate(self, sb, build):
-        if self.substantiated:
-            self._clearBuildWaitTimer()
-            self._setBuildWaitTimer()
-            return defer.succeed(True)
-        if self.substantiation_deferred is None:
-            if self.parent and not self.missing_timer:
-                # start timer.  if timer times out, fail deferred
-                self.missing_timer = reactor.callLater(
-                    self.missing_timeout,
-                    self._substantiation_failed, defer.TimeoutError())
-            self.substantiation_deferred = defer.Deferred()
-            self.substantiation_build = build
-            if self.slave is None:
-                d = self._substantiate(build) # start up instance
-                d.addErrback(log.err, "while substantiating")
-            # else: we're waiting for an old one to detach.  the _substantiate
-            # will be done in ``detached`` below.
-        return self.substantiation_deferred
-
-    def _substantiate(self, build):
-        # register event trigger
-        d = self.start_instance(build)
-        self._shutdown_callback_handle = reactor.addSystemEventTrigger(
-            'before', 'shutdown', self._soft_disconnect, fast=True)
-        def start_instance_result(result):
-            # If we don't report success, then preparation failed.
-            if not result:
-                log.msg("Slave '%s' doesn not want to substantiate at this time" % (self.slavename,))
-                d = self.substantiation_deferred
-                self.substantiation_deferred = None
-                d.callback(False)
-            return result
-        def clean_up(failure):
-            if self.missing_timer is not None:
-                self.missing_timer.cancel()
-                self._substantiation_failed(failure)
-            if self._shutdown_callback_handle is not None:
-                handle = self._shutdown_callback_handle
-                del self._shutdown_callback_handle
-                reactor.removeSystemEventTrigger(handle)
-            return failure
-        d.addCallbacks(start_instance_result, clean_up)
-        return d
-
-    def attached(self, bot):
-        if self.substantiation_deferred is None and self.build_wait_timeout >= 0:
-            msg = 'Slave %s received connection while not trying to ' \
-                    'substantiate.  Disconnecting.' % (self.slavename,)
-            log.msg(msg)
-            self._disconnect(bot)
-            return defer.fail(RuntimeError(msg))
-        return AbstractBuildSlave.attached(self, bot)
-
-    def detached(self, mind):
-        AbstractBuildSlave.detached(self, mind)
-        if self.substantiation_deferred is not None:
-            d = self._substantiate(self.substantiation_build)
-            d.addErrback(log.err, 'while re-substantiating')
-
-    def _substantiation_failed(self, failure):
-        self.missing_timer = None
-        if self.substantiation_deferred:
-            d = self.substantiation_deferred
-            self.substantiation_deferred = None
-            self.substantiation_build = None
-            d.errback(failure)
-        self.insubstantiate()
-        # notify people, but only if we're still in the config
-        if not self.parent or not self.notify_on_missing:
-            return
-
-        buildmaster = self.master
-        status = buildmaster.getStatus()
-        text = "The Buildbot working for '%s'\n" % status.getTitle()
-        text += ("has noticed that the latent buildslave named %s \n" %
-                 self.slavename)
-        text += "never substantiated after a request\n"
-        text += "\n"
-        text += ("The request was made at %s (buildmaster-local time)\n" %
-                 time.ctime(time.time() - self.missing_timeout)) # approx
-        text += "\n"
-        text += "Sincerely,\n"
-        text += " The Buildbot\n"
-        text += " %s\n" % status.getTitleURL()
-        subject = "Buildbot: buildslave %s never substantiated" % self.slavename
-        return self._mail_missing_message(subject, text)
-
-    def canStartBuild(self):
-        if self.insubstantiating:
-            return False
-        return AbstractBuildSlave.canStartBuild(self)
-
-    def buildStarted(self, sb):
-        assert self.substantiated
-        self._clearBuildWaitTimer()
-        self.building.add(sb.builder_name)
-
-    def buildFinished(self, sb):
-        AbstractBuildSlave.buildFinished(self, sb)
-
-        self.building.remove(sb.builder_name)
-        if not self.building:
-            if self.build_wait_timeout == 0:
-                self.insubstantiate()
-            else:
-                self._setBuildWaitTimer()
-
-    def _clearBuildWaitTimer(self):
-        if self.build_wait_timer is not None:
-            if self.build_wait_timer.active():
-                self.build_wait_timer.cancel()
-            self.build_wait_timer = None
-
-    def _setBuildWaitTimer(self):
-        self._clearBuildWaitTimer()
-        if self.build_wait_timeout <= 0:
-            return
-        self.build_wait_timer = reactor.callLater(
-            self.build_wait_timeout, self._soft_disconnect)
-
-    @defer.inlineCallbacks
-    def insubstantiate(self, fast=False):
-        self.insubstantiating = True
-        self._clearBuildWaitTimer()
-        d = self.stop_instance(fast)
-        if self._shutdown_callback_handle is not None:
-            handle = self._shutdown_callback_handle
-            del self._shutdown_callback_handle
-            reactor.removeSystemEventTrigger(handle)
-        self.substantiated = False
-        self.building.clear() # just to be sure
-        yield d
-        self.insubstantiating = False
-
-    @defer.inlineCallbacks
-    def _soft_disconnect(self, fast=False):
-        # a negative build_wait_timeout means the slave should never be shut
-        # down, so just disconnect.
-        if self.build_wait_timeout < 0:
-            yield AbstractBuildSlave.disconnect(self)
-            return
-
-        if self.missing_timer:
-            self.missing_timer.cancel()
-            self.missing_timer = None
-
-        if self.substantiation_deferred is not None:
-            log.msg("Weird: Got request to stop before started. Allowing "
-                    "slave to start cleanly to avoid inconsistent state")
-            yield self.substantiation_deferred
-            self.substantiation_deferred = None
-            self.substantiation_build = None
-            log.msg("Substantiation complete, immediately terminating.")
-
-        if self.slave is not None:
-            # this could be called when the slave needs to shut down, such as
-            # in BotMaster.removeSlave, *or* when a new slave requests a
-            # connection when we already have a slave. It's not clear what to
-            # do in the second case: this shouldn't happen, and if it
-            # does...if it's a latent slave, shutting down will probably kill
-            # something we want...but we can't know what the status is. So,
-            # here, we just do what should be appropriate for the first case,
-            # and put our heads in the sand for the second, at least for now.
-            # The best solution to the odd situation is removing it as a
-            # possibility: make the master in charge of connecting to the
-            # slave, rather than vice versa. TODO.
-            yield defer.DeferredList([
-                AbstractBuildSlave.disconnect(self),
-                self.insubstantiate(fast)
-                ], consumeErrors=True, fireOnOneErrback=True)
-        else:
-            yield AbstractBuildSlave.disconnect(self)
-            yield self.stop_instance(fast)
-
-    def disconnect(self):
-        # This returns a Deferred but we don't use it
-        self._soft_disconnect()
-        # this removes the slave from all builders.  It won't come back
-        # without a restart (or maybe a sighup)
-        self.botmaster.slaveLost(self)
-
-    def stopService(self):
-        res = defer.maybeDeferred(AbstractBuildSlave.stopService, self)
-        if self.slave is not None:
-            d = self._soft_disconnect()
-            res = defer.DeferredList([res, d])
-        return res
-
-    def updateSlave(self):
-        """Called to add or remove builders after the slave has connected.
-
-        Also called after botmaster's builders are initially set.
-
-        @return: a Deferred that indicates when an attached slave has
-        accepted the new builders and/or released the old ones."""
-        for b in self.botmaster.getBuildersForSlave(self.slavename):
-            if b.name not in self.slavebuilders:
-                b.addLatentSlave(self)
-        return AbstractBuildSlave.updateSlave(self)
-
-    def sendBuilderList(self):
-        d = AbstractBuildSlave.sendBuilderList(self)
-        def _sent(slist):
-            if not slist:
-                return
-            dl = []
-            for name, remote in slist.items():
-                # use get() since we might have changed our mind since then.
-                # we're checking on the builder in addition to the
-                # slavebuilders out of a bit of paranoia.
-                b = self.botmaster.builders.get(name)
-                sb = self.slavebuilders.get(name)
-                if b and sb:
-                    d1 = sb.attached(self, remote, self.slave_commands)
-                    dl.append(d1)
-            return defer.DeferredList(dl)
-        def _set_failed(why):
-            log.msg("BuildSlave.sendBuilderList (%s) failed" % self)
-            log.err(why)
-            # TODO: hang up on them?, without setBuilderList we can't use
-            # them
-            if self.substantiation_deferred:
-                d = self.substantiation_deferred
-                self.substantiation_deferred = None
-                self.substantiation_build = None
-                d.errback(why)
-            if self.missing_timer:
-                self.missing_timer.cancel()
-                self.missing_timer = None
-            # TODO: maybe log?  send an email?
-            return why
-        d.addCallbacks(_sent, _set_failed)
-        def _substantiated(res):
-            log.msg("Slave %s substantiated \o/" % self.slavename)
-            self.substantiated = True
-            if not self.substantiation_deferred:
-                log.msg("No substantiation deferred for %s" % self.slavename)
-            if self.substantiation_deferred:
-                log.msg("Firing %s substantiation deferred with success" % self.slavename)
-                d = self.substantiation_deferred
-                self.substantiation_deferred = None
-                self.substantiation_build = None
-                d.callback(True)
-            # note that the missing_timer is already handled within
-            # ``attached``
-            if not self.building:
-                self._setBuildWaitTimer()
-        d.addCallback(_substantiated)
-        return d
-=======
 _hush_pyflakes = [
-    AbstractBuildSlave, BuildSlave, AbstractLatentBuildSlave ]
->>>>>>> c7fc9806
+    AbstractBuildSlave, BuildSlave, AbstractLatentBuildSlave ]