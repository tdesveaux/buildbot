# This file is part of Buildbot.  Buildbot is free software: you can
# redistribute it and/or modify it under the terms of the GNU General Public
# License as published by the Free Software Foundation, version 2.
#
# This program is distributed in the hope that it will be useful, but WITHOUT
# ANY WARRANTY; without even the implied warranty of MERCHANTABILITY or FITNESS
# FOR A PARTICULAR PURPOSE.  See the GNU General Public License for more
# details.
#
# You should have received a copy of the GNU General Public License along with
# this program; if not, write to the Free Software Foundation, Inc., 51
# Franklin Street, Fifth Floor, Boston, MA 02110-1301 USA.
#
# Copyright Buildbot Team Members


import types

from zope.interface import implements
from twisted.python import log, components
from twisted.python.failure import Failure
from twisted.internet import reactor, defer, error

from buildbot import interfaces, locks
from buildbot.status.results import SUCCESS, WARNINGS, FAILURE, EXCEPTION, \
  RETRY, SKIPPED, worst_status
from buildbot.status.builder import Results
from buildbot.status.progress import BuildProgress
from buildbot.process import metrics, properties


class Build(properties.PropertiesMixin):
    """I represent a single build by a single slave. Specialized Builders can
    use subclasses of Build to hold status information unique to those build
    processes.

    I control B{how} the build proceeds. The actual build is broken up into a
    series of steps, saved in the .buildSteps[] array as a list of
    L{buildbot.process.step.BuildStep} objects. Each step is a single remote
    command, possibly a shell command.

    During the build, I put status information into my C{BuildStatus}
    gatherer.

    After the build, I go away.

    I can be used by a factory by setting buildClass on
    L{buildbot.process.factory.BuildFactory}

    @ivar requests: the list of L{BuildRequest}s that triggered me
    @ivar build_status: the L{buildbot.status.build.BuildStatus} that
                        collects our status
    """

    implements(interfaces.IBuildControl)

    workdir = "build"
    build_status = None
    reason = "changes"
    finished = False
    results = None
    stopped = False
    set_runtime_properties = True

    def __init__(self, requests):
        self.requests = requests
        self.locks = []
        # build a source stamp
        self.sources = requests[0].mergeSourceStampsWith(requests[1:])
        self.reason = requests[0].mergeReasons(requests[1:])

        self.progress = None
        self.currentStep = None
        self.slaveEnvironment = {}

        self.terminate = False

        self._acquiringLock = None

    def setBuilder(self, builder):
        """
        Set the given builder as our builder.

        @type  builder: L{buildbot.process.builder.Builder}
        """
        self.builder = builder

    def setLocks(self, locks):
        self.locks = locks

    def setSlaveEnvironment(self, env):
        self.slaveEnvironment = env

    def getSourceStamp(self, codebase=None):
        if codebase is None:
            if self.sources:
                return self.sources[0]
            else:
                return None
        for source in self.sources:
<<<<<<< HEAD
            # The passed repository may also contains the location of the repository
            # like https://github.com/buildbot/buildbot
            # There is a hit if the source.repository is equal to the lastpart of the 
            # passed repository
            if repository.endswith(source.repository):
=======
            if source.codebase == codebase:
>>>>>>> cb0c0b0a
                return source
        return None

    def allChanges(self):
        for s in self.sources:
            for c in s.changes:
                yield c

    def allFiles(self):
        # return a list of all source files that were changed
        files = []
        for c in self.allChanges():
            for f in c.files:
                files.append(f)
        return files

    def __repr__(self):
        return "<Build %s>" % (self.builder.name,)

    def blamelist(self):
        blamelist = []
        for c in self.allChanges():
            if c.who not in blamelist:
                blamelist.append(c.who)
        for source in self.sources:
            if source.patch_info: #Add patch author to blamelist
                blamelist.append(source.patch_info[0])
        blamelist.sort()
        return blamelist

    def changesText(self):
        changetext = ""
        for c in self.allChanges():
            changetext += "-" * 60 + "\n\n" + c.asText() + "\n"
        # consider sorting these by number
        return changetext

    def setStepFactories(self, step_factories):
        """Set a list of 'step factories', which are tuples of (class,
        kwargs), where 'class' is generally a subclass of step.BuildStep .
        These are used to create the Steps themselves when the Build starts
        (as opposed to when it is first created). By creating the steps
        later, their __init__ method will have access to things like
        build.allFiles() ."""
        self.stepFactories = list(step_factories)

    useProgress = True

    def getSlaveCommandVersion(self, command, oldversion=None):
        return self.slavebuilder.getSlaveCommandVersion(command, oldversion)
    def getSlaveName(self):
        return self.slavebuilder.slave.slavename

    def setupProperties(self):
        props = interfaces.IProperties(self)

        # give the properties a reference back to this build
        props.build = self

        # start with global properties from the configuration
        buildmaster = self.builder.botmaster.parent
        props.updateFromProperties(buildmaster.config.properties)

        # from the SourceStamps, which have properties via Change
        for change in self.allChanges():
            props.updateFromProperties(change.properties)

        # and finally, get any properties from requests (this is the path
        # through which schedulers will send us properties)
        for rq in self.requests:
            props.updateFromProperties(rq.properties)

        # now set some properties of our own, corresponding to the
        # build itself
        props.setProperty("buildnumber", self.build_status.number, "Build")
        
        if self.sources and len(self.sources) == 1:
            # old interface for backwards compatibility
            source = self.sources[0]
            props.setProperty("branch", source.branch, "Build")
            props.setProperty("revision", source.revision, "Build")
            props.setProperty("repository", source.repository, "Build")
            props.setProperty("codebase", source.codebase, "Build")
            props.setProperty("project", source.project, "Build")

        self.builder.setupProperties(props)

    def setupSlaveBuilder(self, slavebuilder):
        self.slavebuilder = slavebuilder

        # navigate our way back to the L{buildbot.buildslave.BuildSlave}
        # object that came from the config, and get its properties
        buildslave_properties = slavebuilder.slave.properties
        self.getProperties().updateFromProperties(buildslave_properties)
        if slavebuilder.slave.slave_basedir:
            self.setProperty("workdir",
                    slavebuilder.slave.path_module.join(
                        slavebuilder.slave.slave_basedir,
                        self.builder.config.slavebuilddir),
                    "slave")

        self.slavename = slavebuilder.slave.slavename
        self.build_status.setSlavename(self.slavename)

    def startBuild(self, build_status, expectations, slavebuilder):
        """This method sets up the build, then starts it by invoking the
        first Step. It returns a Deferred which will fire when the build
        finishes. This Deferred is guaranteed to never errback."""

        # we are taking responsibility for watching the connection to the
        # remote. This responsibility was held by the Builder until our
        # startBuild was called, and will not return to them until we fire
        # the Deferred returned by this method.

        log.msg("%s.startBuild" % self)
        self.build_status = build_status
        # now that we have a build_status, we can set properties
        self.setupProperties()
        self.setupSlaveBuilder(slavebuilder)
        slavebuilder.slave.updateSlaveStatus(buildStarted=build_status)

        # convert all locks into their real forms
        lock_list = []
        for access in self.locks:
            if not isinstance(access, locks.LockAccess):
                # Buildbot 0.7.7 compability: user did not specify access
                access = access.defaultAccess()
            lock = self.builder.botmaster.getLockByID(access.lockid)
            lock_list.append((lock, access))
        self.locks = lock_list
        # then narrow SlaveLocks down to the right slave
        self.locks = [(l.getLock(self.slavebuilder), la)
                       for l, la in self.locks]
        self.remote = slavebuilder.remote
        self.remote.notifyOnDisconnect(self.lostRemote)

        metrics.MetricCountEvent.log('active_builds', 1)

        d = self.deferred = defer.Deferred()
        def _uncount_build(res):
            metrics.MetricCountEvent.log('active_builds', -1)
            return res
        d.addBoth(_uncount_build)

        def _release_slave(res, slave, bs):
            self.slavebuilder.buildFinished()
            slave.updateSlaveStatus(buildFinished=bs)
            return res
        d.addCallback(_release_slave, self.slavebuilder.slave, build_status)

        try:
            self.setupBuild(expectations) # create .steps
        except:
            # the build hasn't started yet, so log the exception as a point
            # event instead of flunking the build. 
            # TODO: associate this failure with the build instead. 
            # this involves doing
            # self.build_status.buildStarted() from within the exception
            # handler
            log.msg("Build.setupBuild failed")
            log.err(Failure())
            self.builder.builder_status.addPointEvent(["setupBuild",
                                                       "exception"])
            self.finished = True
            self.results = FAILURE
            self.deferred = None
            d.callback(self)
            return d

        self.build_status.buildStarted(self)
        self.acquireLocks().addCallback(self._startBuild_2)
        return d

    def acquireLocks(self, res=None):
        self._acquiringLock = None
        if not self.locks:
            return defer.succeed(None)
        if self.stopped:
            return defer.succeed(None)
        log.msg("acquireLocks(build %s, locks %s)" % (self, self.locks))
        for lock, access in self.locks:
            if not lock.isAvailable(access):
                log.msg("Build %s waiting for lock %s" % (self, lock))
                d = lock.waitUntilMaybeAvailable(self, access)
                d.addCallback(self.acquireLocks)
                self._acquiringLock = (lock, access, d)
                return d
        # all locks are available, claim them all
        for lock, access in self.locks:
            lock.claim(self, access)
        return defer.succeed(None)

    def _startBuild_2(self, res):
        self.startNextStep()

    def setupBuild(self, expectations):
        # create the actual BuildSteps. If there are any name collisions, we
        # add a count to the loser until it is unique.
        self.steps = []
        self.stepStatuses = {}
        stepnames = {}
        sps = []

        for factory, args in self.stepFactories:
            args = args.copy()
            try:
                step = factory(**args)
            except:
                log.msg("error while creating step, factory=%s, args=%s"
                        % (factory, args))
                raise
           
            step.setBuild(self)
            step.setBuildSlave(self.slavebuilder.slave)
            if callable (self.workdir):
                if len(self.sources) == 1:
                    sources = self.sources[0]
                else:
                    sources = self.sources
                step.setDefaultWorkdir (self.workdir (sources))
            else:
                step.setDefaultWorkdir (self.workdir)
            name = step.name
            if stepnames.has_key(name):
                count = stepnames[name]
                count += 1
                stepnames[name] = count
                name = step.name + "_%d" % count
            else:
                stepnames[name] = 0
            step.name = name
            self.steps.append(step)

            # tell the BuildStatus about the step. This will create a
            # BuildStepStatus and bind it to the Step.
            step_status = self.build_status.addStepWithName(name)
            step.setStepStatus(step_status)

            sp = None
            if self.useProgress:
                # XXX: maybe bail if step.progressMetrics is empty? or skip
                # progress for that one step (i.e. "it is fast"), or have a
                # separate "variable" flag that makes us bail on progress
                # tracking
                sp = step.setupProgress()
            if sp:
                sps.append(sp)

        # Create a buildbot.status.progress.BuildProgress object. This is
        # called once at startup to figure out how to build the long-term
        # Expectations object, and again at the start of each build to get a
        # fresh BuildProgress object to track progress for that individual
        # build. TODO: revisit at-startup call

        if self.useProgress:
            self.progress = BuildProgress(sps)
            if self.progress and expectations:
                self.progress.setExpectationsFrom(expectations)

        # we are now ready to set up our BuildStatus.
        self.build_status.setSourceStamp(self.sources[0])
        self.build_status.setReason(self.reason)
        self.build_status.setBlamelist(self.blamelist())
        self.build_status.setProgress(self.progress)

        # gather owners from build requests
        owners = [r.properties['owner'] for r in self.requests
                  if r.properties.has_key('owner')]
        if owners: self.setProperty('owners', owners, self.reason)

        self.results = [] # list of FAILURE, SUCCESS, WARNINGS, SKIPPED
        self.result = SUCCESS # overall result, may downgrade after each step
        self.text = [] # list of text string lists (text2)

    def getNextStep(self):
        """This method is called to obtain the next BuildStep for this build.
        When it returns None (or raises a StopIteration exception), the build
        is complete."""
        if not self.steps:
            return None
        if not self.remote:
            return None
        if self.terminate or self.stopped:
            # Run any remaining alwaysRun steps, and skip over the others
            while True:
                s = self.steps.pop(0)
                if s.alwaysRun:
                    return s
                if not self.steps:
                    return None
        else:
            return self.steps.pop(0)

    def startNextStep(self):
        try:
            s = self.getNextStep()
        except StopIteration:
            s = None
        if not s:
            return self.allStepsDone()
        self.currentStep = s
        d = defer.maybeDeferred(s.startStep, self.remote)
        d.addCallback(self._stepDone, s)
        d.addErrback(self.buildException)

    def _stepDone(self, results, step):
        self.currentStep = None
        if self.finished:
            return # build was interrupted, don't keep building
        terminate = self.stepDone(results, step) # interpret/merge results
        if terminate:
            self.terminate = True
        return self.startNextStep()

    def stepDone(self, result, step):
        """This method is called when the BuildStep completes. It is passed a
        status object from the BuildStep and is responsible for merging the
        Step's results into those of the overall Build."""

        terminate = False
        text = None
        if type(result) == types.TupleType:
            result, text = result
        assert type(result) == type(SUCCESS)
        log.msg(" step '%s' complete: %s" % (step.name, Results[result]))
        self.results.append(result)
        if text:
            self.text.extend(text)
        if not self.remote:
            terminate = True

        possible_overall_result = result
        if result == FAILURE:
            if not step.flunkOnFailure:
                possible_overall_result = SUCCESS
            if step.warnOnFailure:
                possible_overall_result = WARNINGS
            if step.flunkOnFailure:
                possible_overall_result = FAILURE
            if step.haltOnFailure:
                terminate = True
        elif result == WARNINGS:
            if not step.warnOnWarnings:
                possible_overall_result = SUCCESS
            else:
                possible_overall_result = WARNINGS
            if step.flunkOnWarnings:
                possible_overall_result = FAILURE
        elif result in (EXCEPTION, RETRY):
            terminate = True

        # if we skipped this step, then don't adjust the build status
        if result != SKIPPED:
            self.result = worst_status(self.result, possible_overall_result)

        return terminate

    def lostRemote(self, remote=None):
        # the slave went away. There are several possible reasons for this,
        # and they aren't necessarily fatal. For now, kill the build, but
        # TODO: see if we can resume the build when it reconnects.
        log.msg("%s.lostRemote" % self)
        self.remote = None
        if self.currentStep:
            # this should cause the step to finish.
            log.msg(" stopping currentStep", self.currentStep)
            self.currentStep.interrupt(Failure(error.ConnectionLost()))

    def stopBuild(self, reason="<no reason given>"):
        # the idea here is to let the user cancel a build because, e.g.,
        # they realized they committed a bug and they don't want to waste
        # the time building something that they know will fail. Another
        # reason might be to abandon a stuck build. We want to mark the
        # build as failed quickly rather than waiting for the slave's
        # timeout to kill it on its own.

        log.msg(" %s: stopping build: %s" % (self, reason))
        if self.finished:
            return
        # TODO: include 'reason' in this point event
        self.builder.builder_status.addPointEvent(['interrupt'])
        self.stopped = True
        if self.currentStep:
            self.currentStep.interrupt(reason)

        self.result = EXCEPTION

        if self._acquiringLock:
            lock, access, d = self._acquiringLock
            lock.stopWaitingUntilAvailable(self, access, d)
            d.callback(None)

    def allStepsDone(self):
        if self.result == FAILURE:
            text = ["failed"]
        elif self.result == WARNINGS:
            text = ["warnings"]
        elif self.result == EXCEPTION:
            text = ["exception"]
        else:
            text = ["build", "successful"]
        text.extend(self.text)
        return self.buildFinished(text, self.result)

    def buildException(self, why):
        log.msg("%s.buildException" % self)
        log.err(why)
        self.buildFinished(["build", "exception"], EXCEPTION)

    def buildFinished(self, text, results):
        """This method must be called when the last Step has completed. It
        marks the Build as complete and returns the Builder to the 'idle'
        state.

        It takes two arguments which describe the overall build status:
        text, results. 'results' is one of SUCCESS, WARNINGS, or FAILURE.

        If 'results' is SUCCESS or WARNINGS, we will permit any dependant
        builds to start. If it is 'FAILURE', those builds will be
        abandoned."""

        self.finished = True
        if self.remote:
            self.remote.dontNotifyOnDisconnect(self.lostRemote)
        self.results = results

        log.msg(" %s: build finished" % self)
        self.build_status.setText(text)
        self.build_status.setResults(results)
        self.build_status.buildFinished()
        if self.progress and results == SUCCESS:
            # XXX: also test a 'timing consistent' flag?
            log.msg(" setting expectations for next time")
            self.builder.setExpectations(self.progress)
        reactor.callLater(0, self.releaseLocks)
        self.deferred.callback(self)
        self.deferred = None

    def releaseLocks(self):
        if self.locks:
            log.msg("releaseLocks(%s): %s" % (self, self.locks))
        for lock, access in self.locks:
            if lock.isOwner(self, access):
                lock.release(self, access)
            else:
                # This should only happen if we've been interrupted
                assert self.stopped

    # IBuildControl

    def getStatus(self):
        return self.build_status

    # stopBuild is defined earlier

components.registerAdapter(
        lambda build : interfaces.IProperties(build.build_status),
        Build, interfaces.IProperties)<|MERGE_RESOLUTION|>--- conflicted
+++ resolved
@@ -98,15 +98,7 @@
             else:
                 return None
         for source in self.sources:
-<<<<<<< HEAD
-            # The passed repository may also contains the location of the repository
-            # like https://github.com/buildbot/buildbot
-            # There is a hit if the source.repository is equal to the lastpart of the 
-            # passed repository
-            if repository.endswith(source.repository):
-=======
             if source.codebase == codebase:
->>>>>>> cb0c0b0a
                 return source
         return None
 
