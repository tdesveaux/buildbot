# This file is part of Buildbot.  Buildbot is free software: you can
# redistribute it and/or modify it under the terms of the GNU General Public
# License as published by the Free Software Foundation, version 2.
#
# This program is distributed in the hope that it will be useful, but WITHOUT
# ANY WARRANTY; without even the implied warranty of MERCHANTABILITY or FITNESS
# FOR A PARTICULAR PURPOSE.  See the GNU General Public License for more
# details.
#
# You should have received a copy of the GNU General Public License along with
# this program; if not, write to the Free Software Foundation, Inc., 51
# Franklin Street, Fifth Floor, Boston, MA 02110-1301 USA.
#
# Copyright Buildbot Team Members

import re

from zope.interface import implements
from twisted.internet import defer, error
from twisted.python import log, components
from twisted.python.failure import Failure
from twisted.web.util import formatFailure
from twisted.python.reflect import accumulateClassList

from buildbot import interfaces, util, config
from buildbot.status import progress
from buildbot.status.results import SUCCESS, WARNINGS, FAILURE, SKIPPED, \
     EXCEPTION, RETRY, CANCELLED, worst_status
from buildbot.process import remotecommand, logobserver, properties
from buildbot.util.eventual import eventually

class BuildStepFailed(Exception):
    pass

# old import paths for these classes
RemoteCommand = remotecommand.RemoteCommand
LoggedRemoteCommand = remotecommand.LoggedRemoteCommand
RemoteShellCommand = remotecommand.RemoteShellCommand
LogObserver = logobserver.LogObserver
LogLineObserver = logobserver.LogLineObserver
OutputProgressObserver = logobserver.OutputProgressObserver
_hush_pyflakes = [
    RemoteCommand, LoggedRemoteCommand, RemoteShellCommand,
    LogObserver, LogLineObserver, OutputProgressObserver ]

class _BuildStepFactory(util.ComparableMixin):
    """
    This is a wrapper to record the arguments passed to as BuildStep subclass.
    We use an instance of this class, rather than a closure mostly to make it
    easier to test that the right factories are getting created.
    """
    compare_attrs = ['factory', 'args', 'kwargs' ]
    implements(interfaces.IBuildStepFactory)

    def __init__(self, factory, *args, **kwargs):
        self.factory = factory
        self.args = args
        self.kwargs = kwargs

    def buildStep(self):
        try:
            return self.factory(*self.args, **self.kwargs)
        except:
            log.msg("error while creating step, factory=%s, args=%s, kwargs=%s"
                    % (self.factory, self.args, self.kwargs))
            raise

class BuildStep(object, properties.PropertiesMixin):

    haltOnFailure = False
    flunkOnWarnings = False
    flunkOnFailure = False
    warnOnWarnings = False
    warnOnFailure = False
    alwaysRun = False
    doStepIf = True
    hideStepIf = False

    # properties set on a build step are, by nature, always runtime properties
    set_runtime_properties = True

    renderables = [
            'haltOnFailure',
            'flunkOnWarnings',
            'flunkOnFailure',
            'warnOnWarnings',
            'warnOnFailure',
            'alwaysRun',
            'doStepIf',
            'hideStepIf',
    ]

    # 'parms' holds a list of all the parameters we care about, to allow
    # users to instantiate a subclass of BuildStep with a mixture of
    # arguments, some of which are for us, some of which are for the subclass
    # (or a delegate of the subclass, like how ShellCommand delivers many
    # arguments to the RemoteShellCommand that it creates). Such delegating
    # subclasses will use this list to figure out which arguments are meant
    # for us and which should be given to someone else.
    parms = ['name', 'locks',
             'haltOnFailure',
             'flunkOnWarnings',
             'flunkOnFailure',
             'warnOnWarnings',
             'warnOnFailure',
             'alwaysRun',
             'progressMetrics',
             'useProgress',
             'doStepIf',
             'hideStepIf',
             'description',
             'descriptionDone',
             'descriptionSuffix',
             ]

    name = "generic"
    description = None # set this to a list of short strings to override
    descriptionDone = None # alternate description when the step is complete
    descriptionSuffix = None # extra information to append to suffix
    locks = []
    progressMetrics = () # 'time' is implicit
    useProgress = True # set to False if step is really unpredictable
    build = None
    step_status = None
    progress = None

    def __init__(self, **kwargs):
        for p in self.__class__.parms:
            if kwargs.has_key(p):
                setattr(self, p, kwargs[p])
                del kwargs[p]
        if kwargs:
            config.error("%s.__init__ got unexpected keyword argument(s) %s" \
                  % (self.__class__, kwargs.keys()))
        self._pendingLogObservers = []

        if not isinstance(self.name, str):
            config.error("BuildStep name must be a string: %r" % (self.name,))

        self._acquiringLock = None
        self.stopped = False

    def __new__(klass, *args, **kwargs):
        self = object.__new__(klass)
        self._factory = _BuildStepFactory(klass, *args, **kwargs)
        return self

    def _describe(self, done=False):
        if self.descriptionDone and done:
            return self.descriptionDone
        elif self.description:
            return self.description
        return [self.name]

    def describe(self, done=False):
        desc = self._describe(done)
        if self.descriptionSuffix:
            desc = desc + self.descriptionSuffix
        return desc

    def setBuild(self, build):
        self.build = build

    def setBuildSlave(self, buildslave):
        self.buildslave = buildslave

    def setDefaultWorkdir(self, workdir):
        pass

    def addFactoryArguments(self, **kwargs):
        # this is here for backwards compatibility
        pass

    def _getStepFactory(self):
        return self._factory

    def setStepStatus(self, step_status):
        self.step_status = step_status

    def setupProgress(self):
        if self.useProgress:
            sp = progress.StepProgress(self.name, self.progressMetrics)
            self.progress = sp
            self.step_status.setProgress(sp)
            return sp
        return None

    def setProgress(self, metric, value):
        if self.progress:
            self.progress.setProgress(metric, value)

    def startStep(self, remote):
        self.remote = remote
        self.deferred = defer.Deferred()
        # convert all locks into their real form
        self.locks = [(self.build.builder.botmaster.getLockByID(access.lockid), access)
                        for access in self.locks ]
        # then narrow SlaveLocks down to the slave that this build is being
        # run on
        self.locks = [(l.getLock(self.build.slavebuilder.slave), la)
                        for l, la in self.locks ]

        for l, la in self.locks:
            if l in self.build.locks:
                log.msg("Hey, lock %s is claimed by both a Step (%s) and the"
                        " parent Build (%s)" % (l, self, self.build))
                raise RuntimeError("lock claimed by both Step and Build")

        # Set the step's text here so that the stepStarted notification sees
        # the correct description
        self.step_status.setText(self.describe(False))
        self.step_status.stepStarted()

        d = self.acquireLocks()
        d.addCallback(self._startStep_2)
        d.addErrback(self.failed)
        return self.deferred

    def acquireLocks(self, res=None):
        self._acquiringLock = None
        if not self.locks:
            return defer.succeed(None)
        if self.stopped:
            return defer.succeed(None)
        log.msg("acquireLocks(step %s, locks %s)" % (self, self.locks))
        for lock, access in self.locks:
            if not lock.isAvailable(self, access):
                self.step_status.setWaitingForLocks(True)
                log.msg("step %s waiting for lock %s" % (self, lock))
                d = lock.waitUntilMaybeAvailable(self, access)
                d.addCallback(self.acquireLocks)
                self._acquiringLock = (lock, access, d)
                return d
        # all locks are available, claim them all
        for lock, access in self.locks:
            lock.claim(self, access)
        self.step_status.setWaitingForLocks(False)
        return defer.succeed(None)

    def _startStep_2(self, res):
        if self.stopped:
            self.finished(CANCELLED)
            return

        if self.progress:
            self.progress.start()

        if isinstance(self.doStepIf, bool):
            doStep = defer.succeed(self.doStepIf)
        else:
            doStep = defer.maybeDeferred(self.doStepIf, self)

        renderables = []
        accumulateClassList(self.__class__, 'renderables', renderables)

        def setRenderable(res, attr):
            setattr(self, attr, res)

        dl = [ doStep ]
        for renderable in renderables:
            d = self.build.render(getattr(self, renderable))
            d.addCallback(setRenderable, renderable)
            dl.append(d)
        dl = defer.gatherResults(dl)

        dl.addCallback(self._startStep_3)
        return dl

    @defer.inlineCallbacks
    def _startStep_3(self, doStep):
        doStep = doStep[0]
        try:
            if doStep:
                result = yield defer.maybeDeferred(self.start)
                if result == SKIPPED:
                    doStep = False
        except:
            log.msg("BuildStep.startStep exception in .start")
            self.failed(Failure())

        if not doStep:
            self.step_status.setText(self.describe(True) + ['skipped'])
            self.step_status.setSkipped(True)
            # this return value from self.start is a shortcut to finishing
            # the step immediately; we skip calling finished() as
            # subclasses may have overridden that an expect it to be called
            # after start() (bug #837)
            eventually(self._finishFinished, SKIPPED)

    def start(self):
        raise NotImplementedError("your subclass must implement this method")

    def interrupt(self, reason):
        self.stopped = True
        if self._acquiringLock:
            lock, access, d = self._acquiringLock
            lock.stopWaitingUntilAvailable(self, access, d)
            d.callback(None)

    def releaseLocks(self):
        log.msg("releaseLocks(%s): %s" % (self, self.locks))
        for lock, access in self.locks:
            if lock.isOwner(self, access):
                lock.release(self, access)
            else:
                # This should only happen if we've been interrupted
                assert self.stopped

    def finished(self, results):
        if self.stopped and results != RETRY:
            # We handle this specially because we don't care about
            # the return code of an interrupted command; we know
            # that this should just be exception due to interrupt
            # At the same time we must respect RETRY status because it's used
            # to retry interrupted build due to some other issues for example
            # due to slave lost
<<<<<<< HEAD
            if results == CANCELLED:
                self.step_status.setText(self.describe(True) +
                                         ["cancelled"])
                self.step_status.setText2(["cancelled"])
            else:
                results = EXCEPTION
                self.step_status.setText(self.describe(True) +
                                         ["interrupted"])
                self.step_status.setText2(["interrupted"])

=======
            if results != RETRY:
                results = EXCEPTION
            self.step_status.setText(self.describe(True) +
                                 ["interrupted"])
            self.step_status.setText2(["interrupted"])
>>>>>>> d234e275
        self._finishFinished(results)

    def _finishFinished(self, results):
        # internal function to indicate that this step is done; this is separated
        # from finished() so that subclasses can override finished()
        if self.progress:
            self.progress.finish()

        try:
            hidden = self._maybeEvaluate(self.hideStepIf, results, self)
        except Exception:
            why = Failure()
            self.addHTMLLog("err.html", formatFailure(why))
            self.addCompleteLog("err.text", why.getTraceback())
            results = EXCEPTION
            hidden = False

        self.step_status.stepFinished(results)
        self.step_status.setHidden(hidden)

        self.releaseLocks()
        self.deferred.callback(results)

    def failed(self, why):
        # This can either be a BuildStepFailed exception/failure, meaning we
        # should call self.finished, or it can be a real exception, which should
        # be recorded as such.
        if why.check(BuildStepFailed):
            self.finished(FAILURE)
            return

        log.err(why, "BuildStep.failed; traceback follows")
        try:
            if self.progress:
                self.progress.finish()
            try:
                self.addCompleteLog("err.text", why.getTraceback())
                self.addHTMLLog("err.html", formatFailure(why))
            except Exception:
                log.err(Failure(), "error while formatting exceptions")

            # could use why.getDetailedTraceback() for more information
            self.step_status.setText([self.name, "exception"])
            self.step_status.setText2([self.name])
            self.step_status.stepFinished(EXCEPTION)

            hidden = self._maybeEvaluate(self.hideStepIf, EXCEPTION, self)
            self.step_status.setHidden(hidden)
        except Exception:
            log.err(Failure(), "exception during failure processing")
            # the progress stuff may still be whacked (the StepStatus may
            # think that it is still running), but the build overall will now
            # finish

        try:
            self.releaseLocks()
        except Exception:
            log.err(Failure(), "exception while releasing locks")

        log.msg("BuildStep.failed now firing callback")
        self.deferred.callback(EXCEPTION)

    # utility methods that BuildSteps may find useful

    def slaveVersion(self, command, oldversion=None):
        return self.build.getSlaveCommandVersion(command, oldversion)

    def slaveVersionIsOlderThan(self, command, minversion):
        sv = self.build.getSlaveCommandVersion(command, None)
        if sv is None:
            return True
        if map(int, sv.split(".")) < map(int, minversion.split(".")):
            return True
        return False

    def getSlaveName(self):
        return self.build.getSlaveName()

    def addLog(self, name):
        loog = self.step_status.addLog(name)
        self._connectPendingLogObservers()
        return loog

    def getLog(self, name):
        for l in self.step_status.getLogs():
            if l.getName() == name:
                return l
        raise KeyError("no log named '%s'" % (name,))

    def addCompleteLog(self, name, text):
        log.msg("addCompleteLog(%s)" % name)
        loog = self.step_status.addLog(name)
        size = loog.chunkSize
        for start in range(0, len(text), size):
            loog.addStdout(text[start:start+size])
        loog.finish()
        self._connectPendingLogObservers()

    def addHTMLLog(self, name, html):
        log.msg("addHTMLLog(%s)" % name)
        self.step_status.addHTMLLog(name, html)
        self._connectPendingLogObservers()

    def addLogObserver(self, logname, observer):
        assert interfaces.ILogObserver.providedBy(observer)
        observer.setStep(self)
        self._pendingLogObservers.append((logname, observer))
        self._connectPendingLogObservers()

    def _connectPendingLogObservers(self):
        if not self._pendingLogObservers:
            return
        if not self.step_status:
            return
        current_logs = {}
        for loog in self.step_status.getLogs():
            current_logs[loog.getName()] = loog
        for logname, observer in self._pendingLogObservers[:]:
            if logname in current_logs:
                observer.setLog(current_logs[logname])
                self._pendingLogObservers.remove((logname, observer))

    def addURL(self, name, url):
        self.step_status.addURL(name, url)

    def runCommand(self, c):
        self.cmd = c
        c.buildslave = self.buildslave
        d = c.run(self, self.remote, self.build.builder.name)
        return d

    @staticmethod
    def _maybeEvaluate(value, *args, **kwargs):
        if callable(value):
            value = value(*args, **kwargs)
        return value

components.registerAdapter(
        BuildStep._getStepFactory,
        BuildStep, interfaces.IBuildStepFactory)
components.registerAdapter(
        lambda step : interfaces.IProperties(step.build),
        BuildStep, interfaces.IProperties)


class LoggingBuildStep(BuildStep):

    progressMetrics = ('output',)
    logfiles = {}

    parms = BuildStep.parms + ['logfiles', 'lazylogfiles', 'log_eval_func']
    cmd = None

    renderables = [ 'logfiles', 'lazylogfiles' ]

    def __init__(self, logfiles={}, lazylogfiles=False, log_eval_func=None,
                 *args, **kwargs):
        BuildStep.__init__(self, *args, **kwargs)

        if logfiles and not isinstance(logfiles, dict):
            config.error(
                "the ShellCommand 'logfiles' parameter must be a dictionary")

        # merge a class-level 'logfiles' attribute with one passed in as an
        # argument
        self.logfiles = self.logfiles.copy()
        self.logfiles.update(logfiles)
        self.lazylogfiles = lazylogfiles
        if log_eval_func and not callable(log_eval_func):
            config.error(
                "the 'log_eval_func' paramater must be a callable")
        self.log_eval_func = log_eval_func
        self.addLogObserver('stdio', OutputProgressObserver("output"))

    def addLogFile(self, logname, filename):
        self.logfiles[logname] = filename

    def buildCommandKwargs(self):
        kwargs = dict()
        kwargs['logfiles'] = self.logfiles
        return kwargs

    def startCommand(self, cmd, errorMessages=[]):
        """
        @param cmd: a suitable RemoteCommand which will be launched, with
                    all output being put into our self.stdio_log LogFile
        """
        log.msg("ShellCommand.startCommand(cmd=%s)" % (cmd,))
        log.msg("  cmd.args = %r" % (cmd.args))
        self.cmd = cmd # so we can interrupt it
        self.step_status.setText(self.describe(False))

        # stdio is the first log
        self.stdio_log = stdio_log = self.addLog("stdio")
        cmd.useLog(stdio_log, True)
        for em in errorMessages:
            stdio_log.addHeader(em)
            # TODO: consider setting up self.stdio_log earlier, and have the
            # code that passes in errorMessages instead call
            # self.stdio_log.addHeader() directly.

        # there might be other logs
        self.setupLogfiles(cmd, self.logfiles)

        d = self.runCommand(cmd) # might raise ConnectionLost
        d.addCallback(lambda res: self.commandComplete(cmd))
        d.addCallback(lambda res: self.createSummary(cmd.logs['stdio']))
        d.addCallback(lambda res: self.evaluateCommand(cmd)) # returns results
        def _gotResults(results):
            self.setStatus(cmd, results)
            return results
        d.addCallback(_gotResults) # returns results
        d.addCallbacks(self.finished, self.checkDisconnect)
        d.addErrback(self.failed)

    def setupLogfiles(self, cmd, logfiles):
        for logname,remotefilename in logfiles.items():
            if self.lazylogfiles:
                # Ask RemoteCommand to watch a logfile, but only add
                # it when/if we see any data.
                #
                # The dummy default argument local_logname is a work-around for
                # Python name binding; default values are bound by value, but
                # captured variables in the body are bound by name.
                callback = lambda cmd_arg, local_logname=logname: self.addLog(local_logname)
                cmd.useLogDelayed(logname, callback, True)
            else:
                # tell the BuildStepStatus to add a LogFile
                newlog = self.addLog(logname)
                # and tell the RemoteCommand to feed it
                cmd.useLog(newlog, True)

    def interrupt(self, reason):
        # TODO: consider adding an INTERRUPTED or STOPPED status to use
        # instead of FAILURE, might make the text a bit more clear.
        # 'reason' can be a Failure, or text
        BuildStep.interrupt(self, reason)
        if self.step_status.isWaitingForLocks():
            self.addCompleteLog('cancelled while waiting for locks', str(reason))
        else:
            self.addCompleteLog('cancelled', str(reason))

        if self.cmd:
            d = self.cmd.interrupt(reason)
            d.addErrback(log.err, 'while cancelling command')

    def checkDisconnect(self, f):
        f.trap(error.ConnectionLost)
        self.step_status.setText(self.describe(True) +
                                 ["exception", "slave", "lost"])
        self.step_status.setText2(["exception", "slave", "lost"])
        return self.finished(RETRY)

    def commandComplete(self, cmd):
        pass

    def createSummary(self, stdio):
        pass

    def evaluateCommand(self, cmd):
        if self.log_eval_func:
            return self.log_eval_func(cmd, self.step_status)
        return cmd.results()

    def getText(self, cmd, results):
        if results == SUCCESS:
            return self.describe(True)
        elif results == WARNINGS:
            return self.describe(True) + ["warnings"]
        elif results == EXCEPTION:
            return self.describe(True) + ["exception"]
        elif results == CANCELLED:
            return self.describe(True) + ["cancelled"]
        else:
            return self.describe(True) + ["failed"]

    def getText2(self, cmd, results):
        return [self.name]

    def maybeGetText2(self, cmd, results):
        if results == SUCCESS:
            # successful steps do not add anything to the build's text
            pass
        elif results == WARNINGS:
            if (self.flunkOnWarnings or self.warnOnWarnings):
                # we're affecting the overall build, so tell them why
                return self.getText2(cmd, results)
        else:
            if (self.haltOnFailure or self.flunkOnFailure
                or self.warnOnFailure):
                # we're affecting the overall build, so tell them why
                return self.getText2(cmd, results)
        return []

    def setStatus(self, cmd, results):
        # this is good enough for most steps, but it can be overridden to
        # get more control over the displayed text
        self.step_status.setText(self.getText(cmd, results))
        self.step_status.setText2(self.maybeGetText2(cmd, results))


# Parses the logs for a list of regexs. Meant to be invoked like:
# regexes = ((re.compile(...), FAILURE), (re.compile(...), WARNINGS))
# self.addStep(ShellCommand,
#   command=...,
#   ...,
#   log_eval_func=lambda c,s: regex_log_evaluator(c, s, regexs)
# )
def regex_log_evaluator(cmd, step_status, regexes):
    worst = cmd.results()
    for err, possible_status in regexes:
        # worst_status returns the worse of the two status' passed to it.
        # we won't be changing "worst" unless possible_status is worse than it,
        # so we don't even need to check the log if that's the case
        if worst_status(worst, possible_status) == possible_status:
            if isinstance(err, (basestring)):
                err = re.compile(".*%s.*" % err, re.DOTALL)
            for l in cmd.logs.values():
                if err.search(l.getText()):
                    worst = possible_status
    return worst

# (WithProperties used to be available in this module)
from buildbot.process.properties import WithProperties
_hush_pyflakes = [WithProperties]
del _hush_pyflakes
<|MERGE_RESOLUTION|>--- conflicted
+++ resolved
@@ -314,24 +314,18 @@
             # At the same time we must respect RETRY status because it's used
             # to retry interrupted build due to some other issues for example
             # due to slave lost
-<<<<<<< HEAD
             if results == CANCELLED:
                 self.step_status.setText(self.describe(True) +
                                          ["cancelled"])
                 self.step_status.setText2(["cancelled"])
             else:
-                results = EXCEPTION
+                # leave RETRY as-is, but change anything else to EXCEPTION
+                if results != RETRY:
+                    results = EXCEPTION
                 self.step_status.setText(self.describe(True) +
                                          ["interrupted"])
                 self.step_status.setText2(["interrupted"])
 
-=======
-            if results != RETRY:
-                results = EXCEPTION
-            self.step_status.setText(self.describe(True) +
-                                 ["interrupted"])
-            self.step_status.setText2(["interrupted"])
->>>>>>> d234e275
         self._finishFinished(results)
 
     def _finishFinished(self, results):
