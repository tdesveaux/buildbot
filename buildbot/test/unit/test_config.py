# -*- test-case-name: buildbot.test.unit.test_config -*-

import os, warnings, exceptions

from twisted.trial import unittest
from twisted.python import failure
from twisted.internet import defer

from buildbot import scheduler
from twisted.application import service, internet
from twisted.spread import pb
from twisted.web.server import Site
from twisted.web.distrib import ResourcePublisher
from buildbot.process.builder import Builder
from buildbot.process.factory import BasicBuildFactory, ArgumentsInTheWrongPlace
from buildbot.changes.pb import PBChangeSource
from buildbot.changes.mail import SyncmailMaildirSource
from buildbot.schedulers.basic import Scheduler
from buildbot.steps.source import CVS, Darcs
from buildbot.steps.shell import Compile, Test, ShellCommand
from buildbot.status import base
from buildbot.steps import dummy, maxq, python, python_twisted, shell, \
     source, transfer
words = None
try:
    from buildbot.status import words
    class NotIRC(words.IRC):
        # don't actually start it
        def startService(self):
            return
except ImportError:
    pass
from buildbot.test.runutils import ShouldFailMixin, StallMixin, MasterMixin

emptyCfg = \
"""
from buildbot.buildslave import BuildSlave
BuildmasterConfig = c = {}
c['slaves'] = []
c['schedulers'] = []
c['builders'] = []
c['slavePortnum'] = 9999
c['projectName'] = 'dummy project'
c['projectURL'] = 'http://dummy.example.com'
c['buildbotURL'] = 'http://dummy.example.com/buildbot'
"""

buildersCfg = \
"""
from buildbot.process.factory import BasicBuildFactory
from buildbot.buildslave import BuildSlave
BuildmasterConfig = c = {}
c['slaves'] = [BuildSlave('bot1', 'pw1')]
c['schedulers'] = []
c['slavePortnum'] = 9999
f1 = BasicBuildFactory('cvsroot', 'cvsmodule')
c['builders'] = [{'name':'builder1', 'slavename':'bot1',
                  'builddir':'workdir', 'factory':f1}]
"""

buildersCfg2 = buildersCfg + \
"""
f1 = BasicBuildFactory('cvsroot', 'cvsmodule2')
c['builders'] = [{'name':'builder1', 'slavename':'bot1',
                  'builddir':'workdir', 'factory':f1}]
"""

buildersCfg3 = buildersCfg2 + \
"""
c['builders'].append({'name': 'builder2', 'slavename': 'bot1',
                      'builddir': 'workdir2', 'factory': f1 })
"""

buildersCfg4 = buildersCfg2 + \
"""
c['builders'] = [{ 'name': 'builder1', 'slavename': 'bot1',
                   'builddir': 'newworkdir', 'factory': f1 },
                 { 'name': 'builder2', 'slavename': 'bot1',
                   'builddir': 'workdir2', 'factory': f1 }]
"""

buildersCfg5 = buildersCfg2 + \
"""
from buildbot.config import BuilderConfig
c['builders'] = [
    BuilderConfig(
        name = 'builder1',
        slavename = 'bot1',
        builddir = 'newworkdir',
        factory = f1),
    BuilderConfig(
        name = 'builder2',
        slavename = 'bot1',
        builddir = 'workdir2',
        factory = f1)
]
"""


wpCfg1 = buildersCfg + \
"""
from buildbot.steps import shell
from buildbot.config import BuilderConfig
f1 = BasicBuildFactory('cvsroot', 'cvsmodule')
f1.addStep(shell.ShellCommand, command=[shell.WithProperties('echo')])
c['builders'] = [
    BuilderConfig(name='builder1', slavename='bot1',
        builddir='workdir1', factory=f1)
]
"""

wpCfg2 = buildersCfg + \
"""
from buildbot.steps import shell
from buildbot.config import BuilderConfig
f1 = BasicBuildFactory('cvsroot', 'cvsmodule')
f1.addStep(shell.ShellCommand,
           command=[shell.WithProperties('echo %s', 'revision')])
c['builders'] = [
    BuilderConfig(name='builder1', slavename='bot1',
        builddir='workdir1', factory=f1)
]
"""

ircBase = emptyCfg + \
"""
from buildbot.test.unit.test_config import NotIRC
"""

ircCfg1 = emptyCfg + \
"""
from buildbot.test.unit.test_config import NotIRC
c['status'] = [NotIRC('irc.us.freenode.net', 'buildbot', ['twisted'])]
"""

ircCfg2 = emptyCfg + \
"""
from buildbot.test.unit.test_config import NotIRC
c['status'] = [NotIRC('irc.us.freenode.net', 'buildbot', ['twisted']),
               NotIRC('irc.example.com', 'otherbot', ['chan1', 'chan2'])]
"""

ircCfg3 = emptyCfg + \
"""
from buildbot.test.unit.test_config import NotIRC
c['status'] = [NotIRC('irc.us.freenode.net', 'buildbot', ['knotted'])]
"""

webCfg1 = emptyCfg + \
"""
from buildbot.status import html
c['status'] = [html.WebStatus(http_port=9980)]
"""

webCfg2 = emptyCfg + \
"""
from buildbot.status import html
c['status'] = [html.WebStatus(http_port=9981)]
"""

webCfg3 = emptyCfg + \
"""
from buildbot.status import html
c['status'] = [html.WebStatus(http_port='tcp:9981:interface=127.0.0.1')]
"""

webNameCfg1 = emptyCfg + \
"""
from buildbot.status import html
c['status'] = [html.WebStatus(distrib_port='./foo.socket')]
"""

webNameCfg2 = emptyCfg + \
"""
from buildbot.status import html
c['status'] = [html.WebStatus(distrib_port='./bar.socket')]
"""

debugPasswordCfg = emptyCfg + \
"""
c['debugPassword'] = 'sekrit'
"""

interlockCfgBad = \
"""
from buildbot.process.factory import BasicBuildFactory
from buildbot.buildslave import BuildSlave
from buildbot.config import BuilderConfig
c = {}
c['slaves'] = [BuildSlave('bot1', 'pw1')]
c['schedulers'] = []
f1 = BasicBuildFactory('cvsroot', 'cvsmodule')
c['builders'] = [
    BuilderConfig(name='builder1', slavename='bot1', factory=f1),
    BuilderConfig(name='builder2', slavename='bot1', factory=f1),
]
# interlocks have been removed
c['interlocks'] = [('lock1', ['builder1'], ['builder2', 'builder3']),
                   ]
c['slavePortnum'] = 9999
BuildmasterConfig = c
"""

lockCfgBad1 = \
"""
from buildbot.steps.dummy import Dummy
from buildbot.process.factory import BuildFactory, s
from buildbot.locks import MasterLock
from buildbot.buildslave import BuildSlave
from buildbot.config import BuilderConfig
c = {}
c['slaves'] = [BuildSlave('bot1', 'pw1')]
c['schedulers'] = []
l1 = MasterLock('lock1')
l2 = MasterLock('lock1') # duplicate lock name
f1 = BuildFactory([s(Dummy, locks=[])])
c['builders'] = [
    BuilderConfig(name='builder1', slavename='bot1', factory=f1,
                  locks=[l1, l2]),
    BuilderConfig(name='builder2', slavename='bot1', factory=f1),
]
c['slavePortnum'] = 9999
BuildmasterConfig = c
"""

lockCfgBad2 = \
"""
from buildbot.steps.dummy import Dummy
from buildbot.process.factory import BuildFactory, s
from buildbot.locks import MasterLock, SlaveLock
from buildbot.buildslave import BuildSlave
from buildbot.config import BuilderConfig
c = {}
c['slaves'] = [BuildSlave('bot1', 'pw1')]
c['schedulers'] = []
l1 = MasterLock('lock1')
l2 = SlaveLock('lock1') # duplicate lock name
f1 = BuildFactory([s(Dummy, locks=[])])
c['builders'] = [
    BuilderConfig(name='builder1', slavename='bot1', factory=f1,
                  locks=[l1, l2]),
    BuilderConfig(name='builder2', slavename='bot1', factory=f1),
]
c['slavePortnum'] = 9999
BuildmasterConfig = c
"""

lockCfgBad3 = \
"""
from buildbot.steps.dummy import Dummy
from buildbot.process.factory import BuildFactory, s
from buildbot.locks import MasterLock
from buildbot.buildslave import BuildSlave
c = {}
c['slaves'] = [BuildSlave('bot1', 'pw1')]
c['schedulers'] = []
l1 = MasterLock('lock1')
l2 = MasterLock('lock1') # duplicate lock name
f1 = BuildFactory([s(Dummy, locks=[l2])])
f2 = BuildFactory([s(Dummy)])
c['builders'] = [
                 { 'name': 'builder1', 'slavename': 'bot1',
                 'builddir': 'workdir', 'factory': f2, 'locks': [l1] },
                 { 'name': 'builder2', 'slavename': 'bot1',
                 'builddir': 'workdir2', 'factory': f1 },
                   ]
c['slavePortnum'] = 9999
BuildmasterConfig = c
"""

lockCfg1a = \
"""
from buildbot.process.factory import BasicBuildFactory
from buildbot.locks import MasterLock
from buildbot.buildslave import BuildSlave
from buildbot.config import BuilderConfig
c = {}
c['slaves'] = [BuildSlave('bot1', 'pw1')]
c['schedulers'] = []
f1 = BasicBuildFactory('cvsroot', 'cvsmodule')
l1 = MasterLock('lock1')
l2 = MasterLock('lock2')
c['builders'] = [
    BuilderConfig(name='builder1', slavename='bot1', factory=f1,
                  locks=[l1, l2]),
    BuilderConfig(name='builder2', slavename='bot1', factory=f1),
]
c['slavePortnum'] = 9999
BuildmasterConfig = c
"""

lockCfg1b = \
"""
from buildbot.process.factory import BasicBuildFactory
from buildbot.locks import MasterLock
from buildbot.buildslave import BuildSlave
from buildbot.config import BuilderConfig
c = {}
c['slaves'] = [BuildSlave('bot1', 'pw1')]
c['schedulers'] = []
f1 = BasicBuildFactory('cvsroot', 'cvsmodule')
l1 = MasterLock('lock1')
l2 = MasterLock('lock2')
c['builders'] = [
    BuilderConfig(name='builder1', slavename='bot1', factory=f1, locks=[l1]),
    BuilderConfig(name='builder2', slavename='bot1', factory=f1),
]
c['slavePortnum'] = 9999
BuildmasterConfig = c
"""

# test out step Locks
lockCfg2a = \
"""
from buildbot.steps.dummy import Dummy
from buildbot.process.factory import BuildFactory, s
from buildbot.locks import MasterLock
from buildbot.buildslave import BuildSlave
from buildbot.config import BuilderConfig
c = {}
c['slaves'] = [BuildSlave('bot1', 'pw1')]
c['schedulers'] = []
l1 = MasterLock('lock1')
l2 = MasterLock('lock2')
f1 = BuildFactory([s(Dummy, locks=[l1,l2])])
f2 = BuildFactory([s(Dummy)])

c['builders'] = [
    BuilderConfig(name='builder1', slavename='bot1', factory=f1),
    BuilderConfig(name='builder2', slavename='bot1', factory=f2),
]
c['slavePortnum'] = 9999
BuildmasterConfig = c
"""

lockCfg2b = \
"""
from buildbot.steps.dummy import Dummy
from buildbot.process.factory import BuildFactory, s
from buildbot.locks import MasterLock
from buildbot.buildslave import BuildSlave
from buildbot.config import BuilderConfig
c = {}
c['slaves'] = [BuildSlave('bot1', 'pw1')]
c['schedulers'] = []
l1 = MasterLock('lock1')
l2 = MasterLock('lock2')
f1 = BuildFactory([s(Dummy, locks=[l1])])
f2 = BuildFactory([s(Dummy)])

c['builders'] = [
    BuilderConfig(name='builder1', slavename='bot1', factory=f1),
    BuilderConfig(name='builder2', slavename='bot1', factory=f2),
]
c['slavePortnum'] = 9999
BuildmasterConfig = c
"""

lockCfg2c = \
"""
from buildbot.steps.dummy import Dummy
from buildbot.process.factory import BuildFactory, s
from buildbot.locks import MasterLock
from buildbot.buildslave import BuildSlave
from buildbot.config import BuilderConfig
c = {}
c['slaves'] = [BuildSlave('bot1', 'pw1')]
c['schedulers'] = []
l1 = MasterLock('lock1')
l2 = MasterLock('lock2')
f1 = BuildFactory([s(Dummy)])
f2 = BuildFactory([s(Dummy)])

c['builders'] = [
    BuilderConfig(name='builder1', slavename='bot1', factory=f1),
    BuilderConfig(name='builder2', slavename='bot1', factory=f2),
]
c['slavePortnum'] = 9999
BuildmasterConfig = c
"""

schedulersCfg = \
"""
from buildbot.schedulers.basic import Scheduler, Dependent
from buildbot.process.factory import BasicBuildFactory
from buildbot.buildslave import BuildSlave
from buildbot.config import BuilderConfig
c = {}
c['slaves'] = [BuildSlave('bot1', 'pw1')]
f1 = BasicBuildFactory('cvsroot', 'cvsmodule')
b1 = BuilderConfig(name='builder1', slavename='bot1', factory=f1)
c['builders'] = [b1]
c['schedulers'] = [Scheduler('full', None, 60, ['builder1'])]
c['slavePortnum'] = 9999
c['projectName'] = 'dummy project'
c['projectURL'] = 'http://dummy.example.com'
c['buildbotURL'] = 'http://dummy.example.com/buildbot'
BuildmasterConfig = c
"""

<<<<<<< HEAD
class ConfigTest(MasterMixin, unittest.TestCase, ShouldFailMixin, StallMixin):
=======
dburlCfg = emptyCfg + \
"""
c['db_url'] = "sqlite:///orig.sqlite"
"""

dburlCfg1 = emptyCfg + \
"""
c['db_url'] = "sqlite:///new.sqlite"
"""

class TestDBUrl(unittest.TestCase):
    def testSQLiteRelative(self):
        basedir = "/foo/bar"
        d = db.DB.from_url("sqlite:///state.sqlite", basedir=basedir)
        self.failUnlessEqual(d.dbapiName, "pysqlite2.dbapi2")
        self.failUnlessEqual(d.connargs, (os.path.join(basedir, "state.sqlite"),))

    def testSQLiteBasedir(self):
        basedir = "/foo/bar"
        d = db.DB.from_url("sqlite:///%(basedir)s/baz/state.sqlite", basedir=basedir)
        self.failUnlessEqual(d.dbapiName, "pysqlite2.dbapi2")
        self.failUnlessEqual(d.connargs, (os.path.join(basedir, "baz/state.sqlite"),))

    def testSQLiteAbsolute(self):
        basedir = "/foo/bar"
        d = db.DB.from_url("sqlite:////tmp/state.sqlite", basedir=basedir)
        self.failUnlessEqual(d.dbapiName, "pysqlite2.dbapi2")
        self.failUnlessEqual(d.connargs, ("/tmp/state.sqlite",))

    def testSQLiteMemory(self):
        basedir = "/foo/bar"
        d = db.DB.from_url("sqlite://", basedir=basedir)
        self.failUnlessEqual(d.dbapiName, "pysqlite2.dbapi2")
        self.failUnlessEqual(d.connargs, (":memory:",))

    def testSQLiteArgs(self):
        basedir = "/foo/bar"
        d = db.DB.from_url("sqlite:///state.sqlite?foo=bar", basedir=basedir)
        self.failUnlessEqual(d.dbapiName, "pysqlite2.dbapi2")
        self.failUnlessEqual(d.connargs, (os.path.join(basedir, "state.sqlite"),))
        self.failUnlessEqual(d.connkw, dict(foo="bar"))

    def testBadUrls(self):
        self.failUnlessRaises(ValueError, db.DB.from_url, "state.sqlite")
        self.failUnlessRaises(ValueError, db.DB.from_url, "sqlite/state.sqlite")
        self.failUnlessRaises(ValueError, db.DB.from_url, "sqlite:/state.sqlite")
        self.failUnlessRaises(ValueError, db.DB.from_url, "sqlite:state.sqlite")
        self.failUnlessRaises(ValueError, db.DB.from_url, "mysql://foo")
        self.failUnlessRaises(ValueError, db.DB.from_url, "unknowndb://foo/bar")
        self.failUnlessRaises(ValueError, db.DB.from_url, "mysql://somehost.com:badport/db")

    def testMysql(self):
        basedir = "/foo/bar"
        d = db.DB.from_url("mysql://somehost.com/database_name", basedir=basedir)
        self.failUnlessEqual(d.dbapiName, "MySQLdb")
        self.failUnlessEqual(d.connkw, dict(host="somehost.com", db="database_name"))

    def testMysqlPort(self):
        basedir = "/foo/bar"
        d = db.DB.from_url("mysql://somehost.com:9000/database_name", basedir=basedir)
        self.failUnlessEqual(d.dbapiName, "MySQLdb")
        self.failUnlessEqual(d.connkw, dict(host="somehost.com",
            db="database_name", port=9000))

    def testMysqlLocal(self):
        basedir = "/foo/bar"
        d = db.DB.from_url("mysql:///database_name", basedir=basedir)
        self.failUnlessEqual(d.dbapiName, "MySQLdb")
        self.failUnlessEqual(d.connkw, dict(host=None, db="database_name"))

    def testMysqlAuth(self):
        basedir = "/foo/bar"
        d = db.DB.from_url("mysql://user:password@somehost.com/database_name",
                basedir=basedir)
        self.failUnlessEqual(d.dbapiName, "MySQLdb")
        self.failUnlessEqual(d.connkw, dict(host="somehost.com", db="database_name",
            user="user", passwd="password"))

    def testMysqlAuthNoPass(self):
        basedir = "/foo/bar"
        d = db.DB.from_url("mysql://user@somehost.com/database_name", basedir=basedir)
        self.failUnlessEqual(d.dbapiName, "MySQLdb")
        self.failUnlessEqual(d.connkw, dict(host="somehost.com", db="database_name",
            user="user"))

    def testMysqlArgs(self):
        basedir = "/foo/bar"
        d = db.DB.from_url("mysql://somehost.com/database_name?foo=bar", basedir=basedir)
        self.failUnlessEqual(d.dbapiName, "MySQLdb")
        self.failUnlessEqual(d.connkw, dict(host="somehost.com", db="database_name",
            foo="bar"))

class SetupBase:
>>>>>>> 20e1bf18
    def setUp(self):
        # this class generates several deprecation warnings, which the user
        # doesn't need to see.
        warnings.simplefilter('ignore', exceptions.DeprecationWarning)

    def failUnlessListsEquivalent(self, list1, list2):
        l1 = list1[:]
        l1.sort()
        l2 = list2[:]
        l2.sort()
        self.failUnlessEqual(l1, l2)

    def servers(self, s, types):
        # perform a recursive search of s.services, looking for instances of
        # twisted.application.internet.TCPServer, then extract their .args
        # values to find the TCP ports they want to listen on
        for child in s:
            if service.IServiceCollection.providedBy(child):
                for gc in self.servers(child, types):
                    yield gc
            if isinstance(child, types):
                yield child

    def TCPports(self, s):
        return list(self.servers(s, internet.TCPServer))
    def UNIXports(self, s):
        return list(self.servers(s, internet.UNIXServer))
    def TCPclients(self, s):
        return list(self.servers(s, internet.TCPClient))

    def checkPorts(self, svc, expected):
        """Verify that the TCPServer and UNIXServer children of the given
        service have the expected portnum/pathname and factory classes. As a
        side-effect, return a list of servers in the same order as the
        'expected' list. This can be used to verify properties of the
        factories contained therein."""

        expTCP = [e for e in expected if type(e[0]) == int]
        expUNIX = [e for e in expected if type(e[0]) == str]
        haveTCP = [(p.args[0], p.args[1].__class__)
                   for p in self.TCPports(svc)]
        haveUNIX = [(p.args[0], p.args[1].__class__)
                    for p in self.UNIXports(svc)]
        self.failUnlessListsEquivalent(expTCP, haveTCP)
        self.failUnlessListsEquivalent(expUNIX, haveUNIX)
        ret = []
        for e in expected:
            for have in self.TCPports(svc) + self.UNIXports(svc):
                if have.args[0] == e[0]:
                    ret.append(have)
                    continue
        assert(len(ret) == len(expected))
        return ret

    def testEmpty(self):
        self.basedir = "config/configtest/empty"
        self.create_master()
        self.failUnlessRaises(KeyError, self.master.loadConfig, "")

    def testSimple(self):
        # covers slavePortnum, base checker passwords
        self.basedir = "config/configtest/simple"
        self.create_master()
        master = self.master

        d = master.loadConfig(emptyCfg)
        def _check(ign):
            # note: this doesn't actually start listening, because the app
            # hasn't been started running
            self.failUnlessEqual(master.slavePortnum, "tcp:9999")
            self.checkPorts(master, [(9999, pb.PBServerFactory)])
            self.failUnlessEqual(list(master.change_svc), [])
            self.failUnlessEqual(master.botmaster.builders, {})
            self.failUnlessEqual(master.checker.users,
                                 {"change": "changepw"})
            self.failUnlessEqual(master.projectName, "dummy project")
            self.failUnlessEqual(master.projectURL, "http://dummy.example.com")
            self.failUnlessEqual(master.buildbotURL,
                                 "http://dummy.example.com/buildbot")
        d.addCallback(_check)
        return d

    def testSlavePortnum(self):
        self.basedir = "config/configtest/slave_portnum"
        self.create_master()
        master = self.master

        d = master.loadConfig(emptyCfg)
        def _check1(ign):
            self.failUnlessEqual(master.slavePortnum, "tcp:9999")
            ports = self.checkPorts(master, [(9999, pb.PBServerFactory)])
            p = ports[0]
            d = master.loadConfig(emptyCfg)
            def _check2(ign):
                self.failUnlessEqual(master.slavePortnum, "tcp:9999")
                ports = self.checkPorts(master, [(9999, pb.PBServerFactory)])
                self.failUnlessIdentical(p, ports[0],
                                         "the slave port was changed even "
                                         "though the configuration was not")
            d.addCallback(_check2)
            d.addCallback(lambda ign:
                          master.loadConfig(emptyCfg +
                                            "c['slavePortnum'] = 9000\n"))
            def _check3(ign):
                self.failUnlessEqual(master.slavePortnum, "tcp:9000")
                ports = self.checkPorts(master, [(9000, pb.PBServerFactory)])
                self.failIf(p is ports[0],
                            "slave port was unchanged "
                            "but configuration was changed")
            d.addCallback(_check3)
            return d
        d.addCallback(_check1)
        return d

    def testSlaves(self):
        self.basedir = "config/configtest/slaves"
        self.create_master()
        master = self.master
        d = master.loadConfig(emptyCfg)
        def _check1(ign):
            self.failUnlessEqual(master.botmaster.builders, {})
            self.failUnlessEqual(master.checker.users,
                                 {"change": "changepw"})
            # 'botsCfg' is testing backwards compatibility, for 0.7.5 config
            # files that have not yet been updated to 0.7.6 . This
            # compatibility (and this test) is scheduled for removal in 0.8.0
        d.addCallback(_check1)
        botsCfg = (emptyCfg +
                   "c['bots'] = [('bot1', 'pw1'), ('bot2', 'pw2')]\n")
        d.addCallback(lambda ign: master.loadConfig(botsCfg))
        def _check2(ign):
            self.failUnlessEqual(master.checker.users,
                                 {"change": "changepw",
                                  "bot1": "pw1",
                                  "bot2": "pw2"})
        d.addCallback(_check2)
        d.addCallback(lambda ign: master.loadConfig(botsCfg))
        def _check3(ign):
            self.failUnlessEqual(master.checker.users,
                                 {"change": "changepw",
                                  "bot1": "pw1",
                                  "bot2": "pw2"})
        d.addCallback(_check3)
        d.addCallback(lambda ign: master.loadConfig(emptyCfg))
        def _check4(ign):
            self.failUnlessEqual(master.checker.users,
                                 {"change": "changepw"})
        d.addCallback(_check4)
        slavesCfg = (emptyCfg +
                     "from buildbot.buildslave import BuildSlave\n"
                     "c['slaves'] = [BuildSlave('bot1','pw1'), "
                     "BuildSlave('bot2','pw2')]\n")
        d.addCallback(lambda ign: master.loadConfig(slavesCfg))
        def _check5(ign):
            self.failUnlessEqual(master.checker.users,
                                 {"change": "changepw",
                                  "bot1": "pw1",
                                  "bot2": "pw2"})
        d.addCallback(_check5)
        return d

    def testChangeSource(self):
        self.basedir = "config/configtest/changesource"
        self.create_master()
        master = self.master
        d = master.loadConfig(emptyCfg)
        def _check0(ign):
            self.failUnlessEqual(list(master.change_svc), [])
        d.addCallback(_check0)

        sourcesCfg = emptyCfg + \
"""
from buildbot.changes.pb import PBChangeSource
c['change_source'] = PBChangeSource()
"""

        d.addCallback(lambda ign: master.loadConfig(sourcesCfg))
        def _check1(res):
            self.failUnlessEqual(len(list(self.master.change_svc)), 1)
            s1 = list(self.master.change_svc)[0]
            self.failUnless(isinstance(s1, PBChangeSource))
            self.failUnlessEqual(s1, list(self.master.change_svc)[0])
            self.failUnless(s1.parent)

            # verify that unchanged sources are not interrupted
            d1 = self.master.loadConfig(sourcesCfg)

            def _check2(res):
                self.failUnlessEqual(len(list(self.master.change_svc)), 1)
                s2 = list(self.master.change_svc)[0]
                self.failUnlessIdentical(s1, s2)
                self.failUnless(s1.parent)
            d1.addCallback(_check2)
            return d1
        d.addCallback(_check1)

        # make sure we can get rid of the sources too
        d.addCallback(lambda res: self.master.loadConfig(emptyCfg))

        def _check3(res):
            self.failUnlessEqual(list(self.master.change_svc), [])
        d.addCallback(_check3)

        return d

    def testChangeSources(self):
        # make sure we can accept a list
        self.basedir = "config/configtest/changesources"
        self.create_master()
        maildir = os.path.join(self.basedir, "maildir")
        maildir_new = os.path.join(self.basedir, "maildir", "new")
        os.makedirs(maildir_new)
        master = self.master
        d = master.loadConfig(emptyCfg)
        def _check0(ign):
            self.failUnlessEqual(list(master.change_svc), [])
        d.addCallback(_check0)

        sourcesCfg = emptyCfg + \
"""
from buildbot.changes.pb import PBChangeSource
from buildbot.changes.mail import SyncmailMaildirSource
c['change_source'] = [PBChangeSource(),
                     SyncmailMaildirSource(%r),
                    ]
""" % (os.path.abspath(maildir),)

        d.addCallback(lambda ign: master.loadConfig(sourcesCfg))
        def _check1(res):
            self.failUnlessEqual(len(list(self.master.change_svc)), 2)
            s1,s2 = list(self.master.change_svc)
            if isinstance(s2, PBChangeSource):
                s1,s2 = s2,s1
            self.failUnless(isinstance(s1, PBChangeSource))
            self.failUnless(s1.parent)
            self.failUnless(isinstance(s2, SyncmailMaildirSource))
            self.failUnless(s2.parent)
        d.addCallback(_check1)
        return d

    def testSources(self):
        # test backwards compatibility. c['sources'] is deprecated.
        self.basedir = "config/configtest/sources"
        self.create_master()
        master = self.master
        d = master.loadConfig(emptyCfg)
        def _check0(ign):
            self.failUnlessEqual(list(master.change_svc), [])
        d.addCallback(_check0)

        sourcesCfg = emptyCfg + \
"""
from buildbot.changes.pb import PBChangeSource
c['sources'] = [PBChangeSource()]
"""

        d.addCallback(lambda ign: master.loadConfig(sourcesCfg))
        def _check1(res):
            self.failUnlessEqual(len(list(self.master.change_svc)), 1)
            s1 = list(self.master.change_svc)[0]
            self.failUnless(isinstance(s1, PBChangeSource))
            self.failUnless(s1.parent)
        d.addCallback(_check1)
        return d

    def shouldBeFailure(self, res, *expected):
        self.failUnless(isinstance(res, failure.Failure),
                        "we expected this to fail, not produce %s" % (res,))
        res.trap(*expected)
        return None # all is good

    def testSchedulerErrors(self):
        self.basedir = "config/configtest/schedulererrors"
        self.create_master()
        master = self.master
        d = master.loadConfig(emptyCfg)
        def _check1(ign):
            self.failUnlessEqual(master.allSchedulers(), [])
        d.addCallback(_check1)

        def _test(ign, cfg, which, err, substr):
            self.shouldFail(err, which, substr,
                            self.master.loadConfig, cfg)

        # c['schedulers'] must be a list
        badcfg = schedulersCfg + \
"""
c['schedulers'] = Scheduler('full', None, 60, ['builder1'])
"""
        d.addCallback(_test, badcfg, "one Scheduler instance", AssertionError,
                      "c['schedulers'] must be a list of Scheduler instances")

        # c['schedulers'] must be a list of IScheduler objects
        badcfg = schedulersCfg + \
"""
c['schedulers'] = ['oops', 'problem']
"""
        d.addCallback(_test, badcfg, "list of strings", AssertionError,
                      "c['schedulers'] must be a list of Scheduler instances")

        # c['schedulers'] must point at real builders
        badcfg = schedulersCfg + \
"""
c['schedulers'] = [Scheduler('full', None, 60, ['builder-bogus'])]
"""
        d.addCallback(_test, badcfg, "Scheduler with bogus builder",
                      AssertionError,
                      "uses unknown builder")

        # builderNames= must be a list
        badcfg = schedulersCfg + \
"""
c['schedulers'] = [Scheduler('full', None, 60, 'builder1')]
"""
        d.addCallback(_test, badcfg, "Scheduler with non-list", AssertionError,
                      "must be a list of Builder description names")

        # builderNames= must be a list of strings, not dicts
        badcfg = schedulersCfg + \
"""
c['schedulers'] = [Scheduler('full', None, 60, [b1])]
"""
        d.addCallback(_test, badcfg, "Scheduler with list of non-names",
                      AssertionError,
                      "must be a list of Builder description names")

        # builderNames= must be a list of strings, not a dict
        badcfg = schedulersCfg + \
"""
c['schedulers'] = [Scheduler('full', None, 60, b1)]
"""
        d.addCallback(_test, badcfg, "Scheduler with single non-name",
                      AssertionError,
                      "must be a list of Builder description names")

        # each Scheduler must have a unique name
        badcfg = schedulersCfg + \
"""
c['schedulers'] = [Scheduler('dup', None, 60, []),
                   Scheduler('dup', None, 60, [])]
"""
        d.addCallback(_test, badcfg, "non-unique Scheduler names", ValueError,
                      "Schedulers must have unique names")

        return d

    def testSchedulers(self):
        self.basedir = "config/configtest/schedulers"
        self.create_master()
        master = self.master
        d = master.loadConfig(emptyCfg)
        d.addCallback(lambda ign:
                      self.failUnlessEqual(master.allSchedulers(), []))
        d.addCallback(lambda ign: self.master.loadConfig(schedulersCfg))
        d.addCallback(self._testSchedulers_1)
        return d

    def _testSchedulers_1(self, res):
        sch = self.master.allSchedulers()
        self.failUnlessEqual(len(sch), 1)
        s = sch[0]
        self.failUnless(isinstance(s, Scheduler))
        self.failUnlessEqual(s.name, "full")
        self.failUnlessEqual(s.branch, None)
        self.failUnlessEqual(s.treeStableTimer, 60)
        self.failUnlessEqual(s.builderNames, ['builder1'])

        newcfg = schedulersCfg + \
"""
s1 = Scheduler('full', None, 60, ['builder1'])
c['schedulers'] = [s1, Dependent('downstream', s1, ['builder1'])]
"""
        d = self.master.loadConfig(newcfg)
        d.addCallback(self._testSchedulers_2, newcfg)
        return d
    def _testSchedulers_2(self, res, newcfg):
        sch = self.master.allSchedulers()
        self.failUnlessEqual(len(sch), 2)
        s = sch[0]
        self.failUnless(isinstance(s, scheduler.Scheduler))
        s = sch[1]
        self.failUnless(isinstance(s, scheduler.Dependent))
        self.failUnlessEqual(s.name, "downstream")
        self.failUnlessEqual(s.builderNames, ['builder1'])

        # reloading the same config file should leave the schedulers in place
        d = self.master.loadConfig(newcfg)
        d.addCallback(self._testSchedulers_3, sch)
        return d
    def _testSchedulers_3(self, res, sch1):
        sch2 = self.master.allSchedulers()
        self.failUnlessEqual(len(sch2), 2)
        sch1.sort()
        sch2.sort()
        self.failUnlessEqual(sch1, sch2)
        self.failUnlessIdentical(sch1[0], sch2[0])
        self.failUnlessIdentical(sch1[1], sch2[1])
        sm = self.master.scheduler_manager
        self.failUnlessIdentical(sch1[0].parent, sm)
        self.failUnlessIdentical(sch1[1].parent, sm)



    def testBuilders(self):
        self.basedir = "config/configtest/builders"
        self.create_master()
        master = self.master
        bm = master.botmaster
        d = master.loadConfig(emptyCfg)
        def _check1(ign):
            self.failUnlessEqual(bm.builders, {})
        d.addCallback(_check1)

        d.addCallback(lambda ign: master.loadConfig(buildersCfg))
        def _check2(ign):
            self.failUnlessEqual(bm.builderNames, ["builder1"])
            self.failUnlessEqual(bm.builders.keys(), ["builder1"])
            self.b = b = bm.builders["builder1"]
            self.failUnless(isinstance(b, Builder))
            self.failUnlessEqual(b.name, "builder1")
            self.failUnlessEqual(b.slavenames, ["bot1"])
            self.failUnlessEqual(b.builddir, "workdir")
            f1 = b.buildFactory
            self.failUnless(isinstance(f1, BasicBuildFactory))
            steps = f1.steps
            self.failUnlessEqual(len(steps), 3)
            self.failUnlessEqual(steps[0], (CVS,
                                            {'cvsroot': 'cvsroot',
                                             'cvsmodule': 'cvsmodule',
                                             'mode': 'clobber'}))
            self.failUnlessEqual(steps[1], (Compile,
                                            {'command': 'make all'}))
            self.failUnlessEqual(steps[2], (Test,
                                            {'command': 'make check'}))
        d.addCallback(_check2)
        # make sure a reload of the same data doesn't interrupt the Builder
        d.addCallback(lambda ign: master.loadConfig(buildersCfg))
        def _check3(ign):
            self.failUnlessEqual(bm.builderNames, ["builder1"])
            self.failUnlessEqual(bm.builders.keys(), ["builder1"])
            b2 = bm.builders["builder1"]
            self.failUnlessIdentical(self.b, b2)
            # TODO: test that the BuilderStatus object doesn't change
            #statusbag2 = master.client_svc.statusbags["builder1"]
            #self.failUnlessIdentical(statusbag, statusbag2)
        d.addCallback(_check3)

        # but changing something should result in a new Builder
        d.addCallback(lambda ign: master.loadConfig(buildersCfg2))
        def _check4(ign):
            self.failUnlessEqual(bm.builderNames, ["builder1"])
            self.failUnlessEqual(bm.builders.keys(), ["builder1"])
            self.b3 = b3 = bm.builders["builder1"]
            self.failIf(self.b is b3)
            # the statusbag remains the same TODO
            #statusbag3 = master.client_svc.statusbags["builder1"]
            #self.failUnlessIdentical(statusbag, statusbag3)
        d.addCallback(_check4)

        # adding new builder
        d.addCallback(lambda ign: master.loadConfig(buildersCfg3))
        def _check5(ign):
            self.failUnlessEqual(bm.builderNames, ["builder1", "builder2"])
            self.failUnlessListsEquivalent(bm.builders.keys(),
                                           ["builder1", "builder2"])
            self.b4 = b4 = bm.builders["builder1"]
            self.failUnlessIdentical(self.b3, b4)
        d.addCallback(_check5)

        # changing first builder should leave it at the same place in the list
        d.addCallback(lambda ign: master.loadConfig(buildersCfg4))
        def _check6(ign):
            self.failUnlessEqual(bm.builderNames, ["builder1", "builder2"])
            self.failUnlessListsEquivalent(bm.builders.keys(),
                                           ["builder1", "builder2"])
            b5 = bm.builders["builder1"]
            self.failIf(self.b4 is b5)
        d.addCallback(_check6)

        d.addCallback(lambda ign: master.loadConfig(buildersCfg5))
        def _check6a(ign):
            self.failUnlessEqual(bm.builderNames, ["builder1", "builder2"])
            self.failUnlessListsEquivalent(bm.builders.keys(),
                                           ["builder1", "builder2"])
        d.addCallback(_check6a)

        # and removing it should make the Builder go away
        d.addCallback(lambda ign: master.loadConfig(emptyCfg))
        def _check7(ign):
            self.failUnlessEqual(bm.builderNames, [])
            self.failUnlessEqual(bm.builders, {})
            #self.failUnlessEqual(master.client_svc.statusbags, {}) # TODO
        d.addCallback(_check7)
        return d

    def testWithProperties(self):
        self.basedir = "config/configtest/withproperties"
        self.create_master()
        master = self.master
        d = master.loadConfig(wpCfg1)
        def _check1(ign):
            self.failUnlessEqual(master.botmaster.builderNames, ["builder1"])
            self.failUnlessEqual(master.botmaster.builders.keys(), ["builder1"])
            self.b1 = master.botmaster.builders["builder1"]
        d.addCallback(_check1)

        # reloading the same config should leave the builder unchanged
        d.addCallback(lambda ign: master.loadConfig(wpCfg1))
        def _check2(ign):
            b2 = master.botmaster.builders["builder1"]
            self.failUnlessIdentical(self.b1, b2)
        d.addCallback(_check2)

        # but changing the parameters of the WithProperties should change it
        d.addCallback(lambda ign: master.loadConfig(wpCfg2))
        def _check3(ign):
            self.b3 = b3 = master.botmaster.builders["builder1"]
            self.failIf(self.b1 is b3)
        d.addCallback(_check3)

        # again, reloading same config should leave the builder unchanged
        d.addCallback(lambda ign: master.loadConfig(wpCfg2))
        def _check4(ign):
            b4 = master.botmaster.builders["builder1"]
            self.failUnlessIdentical(self.b3, b4)
        d.addCallback(_check4)
        return d

    def checkIRC(self, m, expected):
        ircs = {}
        for irc in self.servers(m, NotIRC):
            ircs[irc.host] = (irc.nick, irc.channels)
        self.failUnlessEqual(ircs, expected)

    def testIRC(self):
        if not words:
            raise unittest.SkipTest("Twisted Words package is not installed")
        self.basedir = "config/configtest/IRC"
        self.create_master()
        master = self.master
        d = master.loadConfig(emptyCfg)
        e1 = {}
        d.addCallback(lambda res: self.checkIRC(master, e1))
        d.addCallback(lambda res: master.loadConfig(ircCfg1))
        e2 = {'irc.us.freenode.net': ('buildbot', ['twisted'])}
        d.addCallback(lambda res: self.checkIRC(master, e2))
        d.addCallback(lambda res: master.loadConfig(ircCfg2))
        e3 = {'irc.us.freenode.net': ('buildbot', ['twisted']),
              'irc.example.com': ('otherbot', ['chan1', 'chan2'])}
        d.addCallback(lambda res: self.checkIRC(master, e3))
        d.addCallback(lambda res: master.loadConfig(ircCfg3))
        e4 = {'irc.us.freenode.net': ('buildbot', ['knotted'])}
        d.addCallback(lambda res: self.checkIRC(master, e4))
        d.addCallback(lambda res: master.loadConfig(ircCfg1))
        e5 = {'irc.us.freenode.net': ('buildbot', ['twisted'])}
        d.addCallback(lambda res: self.checkIRC(master, e5))
        # we use a fake IRC subclass, which doesn't make any actual network
        # connections
        return d

    def testWebPortnum(self):
        self.basedir = "config/configtest/webportnum"
        self.create_master()
        master = self.master

        d = master.loadConfig(webCfg1)
        def _check1(res):
            ports = self.checkPorts(self.master,
                                    [(9999, pb.PBServerFactory), (9980, Site)])
            p = ports[1]
            self.p = p
        # nothing should be changed
        d.addCallback(_check1)

        d.addCallback(lambda res: self.master.loadConfig(webCfg1))
        def _check2(res):
            ports = self.checkPorts(self.master,
                                    [(9999, pb.PBServerFactory), (9980, Site)])
            self.failUnlessIdentical(self.p, ports[1],
                                     "web port was changed even though "
                                     "configuration was not")
        # WebStatus is no longer a ComparableMixin, so it will be
        # rebuilt on each reconfig
        #d.addCallback(_check2)

        d.addCallback(lambda res: self.master.loadConfig(webCfg2))
        # changes port to 9981
        def _check3(p):
            ports = self.checkPorts(self.master,
                                    [(9999, pb.PBServerFactory), (9981, Site)])
            self.failIf(self.p is ports[1],
                        "configuration was changed but web port was unchanged")
        d.addCallback(_check3)

        d.addCallback(lambda res: self.master.loadConfig(webCfg3))
        # make 9981 on only localhost
        def _check4(p):
            ports = self.checkPorts(self.master,
                                    [(9999, pb.PBServerFactory), (9981, Site)])
            self.failUnlessEqual(ports[1].kwargs['interface'], "127.0.0.1")
        d.addCallback(_check4)

        d.addCallback(lambda res: self.master.loadConfig(emptyCfg))
        d.addCallback(lambda res:
                      self.checkPorts(self.master,
                                      [(9999, pb.PBServerFactory)]))
        return d

    def testWebPathname(self):
        self.basedir = "config/configtest/webpathname"
        self.create_master()
        master = self.master

        d = master.loadConfig(webNameCfg1)
        def _check1(res):
            self.checkPorts(self.master,
                            [(9999, pb.PBServerFactory),
                             ('./foo.socket', pb.PBServerFactory)])
            unixports = self.UNIXports(self.master)
            self.f = f = unixports[0].args[1]
            self.failUnless(isinstance(f.root, ResourcePublisher))
        d.addCallback(_check1)

        d.addCallback(lambda res: self.master.loadConfig(webNameCfg2))
        def _check2(res):
            self.checkPorts(self.master,
                            [(9999, pb.PBServerFactory),
                             ('./bar.socket', pb.PBServerFactory)])
            newf = self.UNIXports(self.master)[0].args[1],
            self.failIf(self.f is newf,
                        "web factory was unchanged but "
                        "configuration was changed")
        d.addCallback(_check2)

        d.addCallback(lambda res: self.master.loadConfig(emptyCfg))
        d.addCallback(lambda res:
                      self.checkPorts(self.master,
                                      [(9999, pb.PBServerFactory)]))
        return d

    def testDebugPassword(self):
        self.basedir = "config/configtest/debugpassword"
        self.create_master()
        master = self.master

        d = master.loadConfig(debugPasswordCfg)
        d.addCallback(lambda ign:
                      self.failUnlessEqual(master.checker.users,
                                           {"change": "changepw",
                                            "debug": "sekrit"}))

        d.addCallback(lambda ign: master.loadConfig(debugPasswordCfg))
        d.addCallback(lambda ign:
                      self.failUnlessEqual(master.checker.users,
                                           {"change": "changepw",
                                            "debug": "sekrit"}))

        d.addCallback(lambda ign: master.loadConfig(emptyCfg))
        d.addCallback(lambda ign:
                      self.failUnlessEqual(master.checker.users,
                                           {"change": "changepw"}))
        return d

    def testLocks(self):
        self.basedir = "config/configtest/locks"
        self.create_master()
        master = self.master
        botmaster = master.botmaster
        d = defer.succeed(None)
        sf = self.shouldFail

        # make sure that c['interlocks'] is rejected properly
        d.addCallback(lambda x:
                      sf(KeyError, "1", "c['interlocks'] is no longer accepted",
                         master.loadConfig, interlockCfgBad))
        # and that duplicate-named Locks are caught
        d.addCallback(lambda x:
                      sf(ValueError, "2", "Two different locks",
                         master.loadConfig, lockCfgBad1))
        d.addCallback(lambda x:
                      sf(ValueError, "3", "share the name lock1",
                         master.loadConfig, lockCfgBad2))
        d.addCallback(lambda x:
                      sf(ValueError, "4", "Two different locks",
                         master.loadConfig, lockCfgBad3))

        # create a Builder that uses Locks
        d.addCallback(lambda ign: master.loadConfig(lockCfg1a))
        def _check1(ign):
            self.b1 = botmaster.builders["builder1"]
            self.failUnlessEqual(len(self.b1.locks), 2)
        d.addCallback(_check1)

        # reloading the same config should not change the Builder
        d.addCallback(lambda ign: master.loadConfig(lockCfg1a))
        def _check2(ign):
            self.failUnlessIdentical(self.b1, botmaster.builders["builder1"])
        d.addCallback(_check2)

        # but changing the set of locks used should change it
        d.addCallback(lambda ign: master.loadConfig(lockCfg1b))
        def _check3(ign):
            self.failIfIdentical(self.b1, botmaster.builders["builder1"])
            self.b1 = botmaster.builders["builder1"]
            self.failUnlessEqual(len(self.b1.locks), 1)
        d.addCallback(_check3)

        # similar test with step-scoped locks
        d.addCallback(lambda ign: master.loadConfig(lockCfg2a))

        def _check4(ign):
            self.b1 = botmaster.builders["builder1"]
        d.addCallback(_check4)

        # reloading the same config should not change the Builder
        d.addCallback(lambda ign: master.loadConfig(lockCfg2a))
        def _check5(ign):
            self.failUnlessIdentical(self.b1, botmaster.builders["builder1"])

        # but changing the set of locks used should change it
        d.addCallback(lambda ign: master.loadConfig(lockCfg2b))
        def _check6(ign):
            self.failIfIdentical(self.b1, botmaster.builders["builder1"])
            self.b1 = botmaster.builders["builder1"]
        d.addCallback(_check6)

        # remove the locks entirely
        d.addCallback(lambda ign: master.loadConfig(lockCfg2c))
        def _check7(ign):
            self.failIfIdentical(self.b1, master.botmaster.builders["builder1"])
        d.addCallback(_check7)
        return d

    def testNoChangeHorizon(self):
        self.basedir = "config/configtest/NoChangeHorizon"
        self.create_master()
        master = self.master
        sourcesCfg = emptyCfg + \
"""
from buildbot.changes.pb import PBChangeSource
c['change_source'] = PBChangeSource()
"""
        d = master.loadConfig(sourcesCfg)
        def _check1(res):
            self.failUnlessEqual(len(list(self.master.change_svc)), 1)
            self.failUnlessEqual(self.master.change_svc.changeHorizon, 0)
        d.addCallback(_check1)
        return d

    def testChangeHorizon(self):
        self.basedir = "config/configtest/ChangeHorizon"
        self.create_master()
        master = self.master
        sourcesCfg = emptyCfg + \
"""
from buildbot.changes.pb import PBChangeSource
c['change_source'] = PBChangeSource()
c['changeHorizon'] = 5
"""
        d = master.loadConfig(sourcesCfg)
        def _check1(res):
            self.failUnlessEqual(len(list(self.master.change_svc)), 1)
            self.failUnlessEqual(self.master.change_svc.changeHorizon, 5)
        d.addCallback(_check1)
        return d

    def testDBUrl(self):
        self.basedir = "config/configtest/DBUrl"
        if not os.path.exists(self.basedir):
            os.makedirs(self.basedir)
        self.buildmaster = BuildMaster(self.basedir)
        self.buildmaster.readConfig = True
        self.buildmaster.setServiceParent(self.serviceparent)
        spec = db.DB.from_url("sqlite:///orig.sqlite", basedir=self.basedir)
        db.create_db(spec)
        d = self.buildmaster.loadConfig(dburlCfg)
        def _check(ign):
            self.failUnlessEqual(self.buildmaster.db_url, "sqlite:///orig.sqlite")
        d.addCallback(_check)
        return d

    def testDBUrlChange(self):
        self.basedir = "config/configtest/DBUrlChange"
        if not os.path.exists(self.basedir):
            os.makedirs(self.basedir)
        self.buildmaster = BuildMaster(self.basedir)
        self.buildmaster.readConfig = True
        self.buildmaster.setServiceParent(self.serviceparent)
        spec = db.DB.from_url("sqlite:///orig.sqlite", basedir=self.basedir)
        db.create_db(spec)
        d = self.buildmaster.loadConfig(dburlCfg)
        def _check(ign):
            self.failUnlessEqual(self.buildmaster.db_url, "sqlite:///orig.sqlite")
        d.addCallback(_check)

        d.addCallback(lambda ign: self.shouldFail(AssertionError, "loadConfig",
            "Cannot change db_url after master has started",
            self.buildmaster.loadConfig, dburlCfg1))
        return d

class ConfigElements(unittest.TestCase):
    # verify that ComparableMixin is working
    def testSchedulers(self):
        s1 = scheduler.Scheduler(name='quick', branch=None,
                                 treeStableTimer=30,
                                 builderNames=['quick'])
        s1a = scheduler.Scheduler(name='quick', branch=None,
                                  treeStableTimer=30,
                                  builderNames=['quick'])
        s2 = scheduler.Scheduler(name="all", branch=None,
                                 treeStableTimer=5*60,
                                 builderNames=["a", "b"])
        s2a = scheduler.Scheduler(name="all", branch=None,
                                  treeStableTimer=5*60,
                                  builderNames=["a", "b"])
        s3 = scheduler.Try_Userpass("try", ["a","b"], port=9989,
                                    userpass=[("foo","bar")])
        s3a = scheduler.Try_Userpass("try", ["a","b"], port=9989,
                                     userpass=[("foo","bar")])
        self.failUnless(s1 == s1)
        self.failUnless(s1 == s1a)
        self.failUnless(s1a in [s1, s2, s3])
        self.failUnless(s2a in [s1, s2, s3])
        self.failUnless(s3a in [s1, s2, s3])


class ConfigFileTest(MasterMixin, unittest.TestCase):
    def testFindConfigFile1(self):
        self.basedir = "config/configfiletest/FindConfigFile1"
        self.create_master()
        open(os.path.join(self.basedir, "master.cfg"), "w").write(emptyCfg)
        d = self.master.loadTheConfigFile()
        def _check(ign):
            self.failUnlessEqual(self.master.slavePortnum, "tcp:9999")
        d.addCallback(_check)
        return d

    def testFindConfigFile2(self):
        self.basedir = "config/configfiletest/FindConfigFile2"
        self.create_master(configFileName="alternate.cfg")
        cfg2 = emptyCfg + "c['slavePortnum'] = 9000\n"
        open(os.path.join(self.basedir, "alternate.cfg"), "w").write(cfg2)
        d = self.master.loadTheConfigFile()
        def _check(ign):
            self.failUnlessEqual(self.master.slavePortnum, "tcp:9000")
        d.addCallback(_check)
        return d


class MyTarget(base.StatusReceiverMultiService):
    def __init__(self, name):
        self.name = name
        base.StatusReceiverMultiService.__init__(self)
    def startService(self):
        # make a note in a list stashed in the BuildMaster
        self.parent.targetevents.append(("start", self.name))
        return base.StatusReceiverMultiService.startService(self)
    def stopService(self):
        self.parent.targetevents.append(("stop", self.name))
        return base.StatusReceiverMultiService.stopService(self)

class MySlowTarget(MyTarget):
    def stopService(self):
        from twisted.internet import reactor
        d = base.StatusReceiverMultiService.stopService(self)
        def stall(res):
            d2 = defer.Deferred()
            reactor.callLater(0.1, d2.callback, res)
            return d2
        d.addCallback(stall)
        m = self.parent
        def finishedStalling(res):
            m.targetevents.append(("stop", self.name))
            return res
        d.addCallback(finishedStalling)
        return d

# we can't actually startService a buildmaster with a config that uses a
# fixed slavePortnum like 9999, so instead this makes it possible to pass '0'
# for the first time, and then substitute back in the allocated port number
# on subsequent passes.
startableEmptyCfg = emptyCfg + \
"""
c['slavePortnum'] = %d
"""

targetCfg1 = startableEmptyCfg + \
"""
from buildbot.test.unit.test_config import MyTarget
c['status'] = [MyTarget('a')]
"""

targetCfg2 = startableEmptyCfg + \
"""
from buildbot.test.unit.test_config import MySlowTarget
c['status'] = [MySlowTarget('b')]
"""

class StartService(MasterMixin, unittest.TestCase):

    def testStartService(self):
        self.basedir = "config/startservice/startservice"
        self.create_master()
        d = self.master.loadConfig(startableEmptyCfg % 0)
        d.addCallback(self._testStartService_0)
        return d

    def _testStartService_0(self, res):
        m = self.master
        m.targetevents = []
        # figure out what port got allocated
        self.portnum = m.slavePort._port.getHost().port
        d = m.loadConfig(targetCfg1 % self.portnum)
        d.addCallback(self._testStartService_1)
        return d

    def _testStartService_1(self, res):
        self.failUnlessEqual(len(self.master.statusTargets), 1)
        self.failUnless(isinstance(self.master.statusTargets[0], MyTarget))
        self.failUnlessEqual(self.master.targetevents,
                             [('start', 'a')])
        self.master.targetevents = []
        # reloading the same config should not start or stop the target
        d = self.master.loadConfig(targetCfg1 % self.portnum)
        d.addCallback(self._testStartService_2)
        return d

    def _testStartService_2(self, res):
        self.failUnlessEqual(self.master.targetevents, [])
        # but loading a new config file should stop the old one, then
        # start the new one
        d = self.master.loadConfig(targetCfg2 % self.portnum)
        d.addCallback(self._testStartService_3)
        return d

    def _testStartService_3(self, res):
        self.failUnlessEqual(self.master.targetevents,
                             [('stop', 'a'), ('start', 'b')])
        self.master.targetevents = []
        # and going back to the old one should do the same, in the same
        # order, even though the current MySlowTarget takes a moment to shut
        # down
        d = self.master.loadConfig(targetCfg1 % self.portnum)
        d.addCallback(self._testStartService_4)
        return d

    def _testStartService_4(self, res):
        self.failUnlessEqual(self.master.targetevents,
                             [('stop', 'b'), ('start', 'a')])

cfg1 = \
"""
from buildbot.process.factory import BuildFactory, s
from buildbot.steps.shell import ShellCommand
from buildbot.steps.source import Darcs
from buildbot.buildslave import BuildSlave
from buildbot.config import BuilderConfig
BuildmasterConfig = c = {}
c['slaves'] = [BuildSlave('bot1', 'pw1')]
c['schedulers'] = []
c['slavePortnum'] = 9999
f1 = BuildFactory([ShellCommand(command='echo yes'),
                   s(ShellCommand, command='old-style'),
                   ])
f1.addStep(Darcs(repourl='http://buildbot.net/repos/trunk'))
f1.addStep(ShellCommand, command='echo old-style')
c['builders'] = [
    BuilderConfig(name='builder1', slavename='bot1', factory=f1),
]
"""

cfg1_bad = \
"""
from buildbot.process.factory import BuildFactory, s
from buildbot.steps.shell import ShellCommand
from buildbot.steps.source import Darcs
from buildbot.buildslave import BuildSlave
from buildbot.config import BuilderConfig
BuildmasterConfig = c = {}
c['slaves'] = [BuildSlave('bot1', 'pw1')]
c['schedulers'] = []
c['slavePortnum'] = 9999
f1 = BuildFactory([ShellCommand(command='echo yes'),
                   s(ShellCommand, command='old-style'),
                   ])
# it should be this:
#f1.addStep(ShellCommand(command='echo args'))
# but an easy mistake is to do this:
f1.addStep(ShellCommand(), command='echo args')
# this test makes sure this error doesn't get ignored
c['builders'] = [
    BuilderConfig(name='builder1', slavename='bot1', factory=f1),
]
"""

cfg1_bad2 = cfg1 + \
"""
f1.addStep(BuildFactory()) # pass addStep something that's not a step or step class
"""

class Factories(MasterMixin, unittest.TestCase, ShouldFailMixin):
    def printExpecting(self, factory, args):
        factory_keys = factory[1].keys()
        factory_keys.sort()
        args_keys = args.keys()
        args_keys.sort()

        print
        print "factory had:"
        for k in factory_keys:
            print k
        print "but we were expecting:"
        for k in args_keys:
            print k

    def failUnlessExpectedShell(self, factory, defaults=True, **kwargs):
        shell_args = {}
        if defaults:
            shell_args.update({'descriptionDone': None,
                               'description': None,
                               'workdir': None,
                               'logfiles': {},
                               'lazylogfiles': False,
                               'usePTY': "slave-config",
                               })
        shell_args.update(kwargs)
        self.failUnlessIdentical(factory[0], ShellCommand)
        if factory[1] != shell_args:
            self.printExpecting(factory, shell_args)
        self.failUnlessEqual(factory[1], shell_args)

    def failUnlessExpectedDarcs(self, factory, **kwargs):
        darcs_args = {'workdir': None,
                      'alwaysUseLatest': False,
                      'mode': 'update',
                      'timeout': 1200,
                      'retry': None,
                      'baseURL': None,
                      'defaultBranch': None,
                      'logfiles': {},
                      'lazylogfiles' : False,
                      }
        darcs_args.update(kwargs)
        self.failUnlessIdentical(factory[0], Darcs)
        if factory[1] != darcs_args:
            self.printExpecting(factory, darcs_args)
        self.failUnlessEqual(factory[1], darcs_args)

    def testSteps(self):
        self.basedir = "config/factories/steps"
        self.create_master()
        m = self.master
        d = m.loadConfig(cfg1)
        def _check1(ign):
            b = m.botmaster.builders["builder1"]
            steps = b.buildFactory.steps
            self.failUnlessEqual(len(steps), 4)

            self.failUnlessExpectedShell(steps[0], command="echo yes")
            self.failUnlessExpectedShell(steps[1], defaults=False,
                                         command="old-style")
            self.failUnlessExpectedDarcs(steps[2],
                                         repourl="http://buildbot.net/repos/trunk")
            self.failUnlessExpectedShell(steps[3], defaults=False,
                                         command="echo old-style")
        d.addCallback(_check1)
        return d

    def testBadAddStepArguments(self):
        self.basedir = "config/factories/BadAddStepArguments"
        self.create_master()
        m = self.master
        d = self.shouldFail(ArgumentsInTheWrongPlace, "here", None,
                            m.loadConfig, cfg1_bad)
        return d

    def _loop(self, orig):
        step_class, kwargs = orig.getStepFactory()
        newstep = step_class(**kwargs)
        return newstep

    def testAllSteps(self):
        # make sure that steps can be created from the factories that they
        # return
        for s in ( dummy.Dummy(), dummy.FailingDummy(), dummy.RemoteDummy(),
                   maxq.MaxQ("testdir"),
                   python.BuildEPYDoc(), python.PyFlakes(),
                   python_twisted.HLint(),
                   python_twisted.Trial(testpath=None, tests="tests"),
                   python_twisted.ProcessDocs(), python_twisted.BuildDebs(),
                   python_twisted.RemovePYCs(),
                   shell.ShellCommand(), shell.TreeSize(),
                   shell.Configure(), shell.Compile(), shell.Test(),
                   source.CVS("cvsroot", "module"),
                   source.SVN("svnurl"), source.Darcs("repourl"),
                   source.Git("repourl"),
                   source.Arch("url", "version"),
                   source.Bazaar("url", "version", "archive"),
                   source.Bzr("repourl"),
                   source.Mercurial("repourl"),
                   source.P4("p4base"),
                   source.P4Sync(1234, "p4user", "passwd", "client",
                                 mode="copy"),
                   source.Monotone("server", "branch"),
                   transfer.FileUpload("src", "dest"),
                   transfer.FileDownload("src", "dest"),
                   ):
            try:
                self._loop(s)
            except:
                print "error checking %s" % s
                raise
<|MERGE_RESOLUTION|>--- conflicted
+++ resolved
@@ -11,6 +11,8 @@
 from twisted.spread import pb
 from twisted.web.server import Site
 from twisted.web.distrib import ResourcePublisher
+from buildbot import db
+from buildbot.master import BuildMaster
 from buildbot.process.builder import Builder
 from buildbot.process.factory import BasicBuildFactory, ArgumentsInTheWrongPlace
 from buildbot.changes.pb import PBChangeSource
@@ -398,9 +400,6 @@
 BuildmasterConfig = c
 """
 
-<<<<<<< HEAD
-class ConfigTest(MasterMixin, unittest.TestCase, ShouldFailMixin, StallMixin):
-=======
 dburlCfg = emptyCfg + \
 """
 c['db_url'] = "sqlite:///orig.sqlite"
@@ -412,34 +411,39 @@
 """
 
 class TestDBUrl(unittest.TestCase):
+    # a dburl of "sqlite:///.." can use either the third-party sqlite3
+    # module, or the stdlib pysqlite2.dbapi2 module, depending upon the
+    # version of python in use
+    SQLITE_NAMES = ["sqlite3", "pysqlite2.dbapi2"]
+
     def testSQLiteRelative(self):
         basedir = "/foo/bar"
         d = db.DB.from_url("sqlite:///state.sqlite", basedir=basedir)
-        self.failUnlessEqual(d.dbapiName, "pysqlite2.dbapi2")
+        self.failUnlessIn(d.dbapiName, self.SQLITE_NAMES)
         self.failUnlessEqual(d.connargs, (os.path.join(basedir, "state.sqlite"),))
 
     def testSQLiteBasedir(self):
         basedir = "/foo/bar"
         d = db.DB.from_url("sqlite:///%(basedir)s/baz/state.sqlite", basedir=basedir)
-        self.failUnlessEqual(d.dbapiName, "pysqlite2.dbapi2")
+        self.failUnlessIn(d.dbapiName, self.SQLITE_NAMES)
         self.failUnlessEqual(d.connargs, (os.path.join(basedir, "baz/state.sqlite"),))
 
     def testSQLiteAbsolute(self):
         basedir = "/foo/bar"
         d = db.DB.from_url("sqlite:////tmp/state.sqlite", basedir=basedir)
-        self.failUnlessEqual(d.dbapiName, "pysqlite2.dbapi2")
+        self.failUnlessIn(d.dbapiName, self.SQLITE_NAMES)
         self.failUnlessEqual(d.connargs, ("/tmp/state.sqlite",))
 
     def testSQLiteMemory(self):
         basedir = "/foo/bar"
         d = db.DB.from_url("sqlite://", basedir=basedir)
-        self.failUnlessEqual(d.dbapiName, "pysqlite2.dbapi2")
+        self.failUnlessIn(d.dbapiName, self.SQLITE_NAMES)
         self.failUnlessEqual(d.connargs, (":memory:",))
 
     def testSQLiteArgs(self):
         basedir = "/foo/bar"
         d = db.DB.from_url("sqlite:///state.sqlite?foo=bar", basedir=basedir)
-        self.failUnlessEqual(d.dbapiName, "pysqlite2.dbapi2")
+        self.failUnlessIn(d.dbapiName, self.SQLITE_NAMES)
         self.failUnlessEqual(d.connargs, (os.path.join(basedir, "state.sqlite"),))
         self.failUnlessEqual(d.connkw, dict(foo="bar"))
 
@@ -493,8 +497,7 @@
         self.failUnlessEqual(d.connkw, dict(host="somehost.com", db="database_name",
             foo="bar"))
 
-class SetupBase:
->>>>>>> 20e1bf18
+class ConfigTest(MasterMixin, unittest.TestCase, ShouldFailMixin, StallMixin):
     def setUp(self):
         # this class generates several deprecation warnings, which the user
         # doesn't need to see.
@@ -1263,36 +1266,36 @@
 
     def testDBUrl(self):
         self.basedir = "config/configtest/DBUrl"
-        if not os.path.exists(self.basedir):
-            os.makedirs(self.basedir)
-        self.buildmaster = BuildMaster(self.basedir)
-        self.buildmaster.readConfig = True
-        self.buildmaster.setServiceParent(self.serviceparent)
+        self.slaves = {}
+        os.makedirs(self.basedir)
+        self.master = BuildMaster(self.basedir)
+        self.master.readConfig = True
+        self.master.startService()
         spec = db.DB.from_url("sqlite:///orig.sqlite", basedir=self.basedir)
         db.create_db(spec)
-        d = self.buildmaster.loadConfig(dburlCfg)
+        d = self.master.loadConfig(dburlCfg)
         def _check(ign):
-            self.failUnlessEqual(self.buildmaster.db_url, "sqlite:///orig.sqlite")
+            self.failUnlessEqual(self.master.db_url, "sqlite:///orig.sqlite")
         d.addCallback(_check)
         return d
 
     def testDBUrlChange(self):
         self.basedir = "config/configtest/DBUrlChange"
-        if not os.path.exists(self.basedir):
-            os.makedirs(self.basedir)
-        self.buildmaster = BuildMaster(self.basedir)
-        self.buildmaster.readConfig = True
-        self.buildmaster.setServiceParent(self.serviceparent)
+        self.slaves = {}
+        os.makedirs(self.basedir)
+        self.master = BuildMaster(self.basedir)
+        self.master.readConfig = True
+        self.master.startService()
         spec = db.DB.from_url("sqlite:///orig.sqlite", basedir=self.basedir)
         db.create_db(spec)
-        d = self.buildmaster.loadConfig(dburlCfg)
+        d = self.master.loadConfig(dburlCfg)
         def _check(ign):
-            self.failUnlessEqual(self.buildmaster.db_url, "sqlite:///orig.sqlite")
+            self.failUnlessEqual(self.master.db_url, "sqlite:///orig.sqlite")
         d.addCallback(_check)
 
         d.addCallback(lambda ign: self.shouldFail(AssertionError, "loadConfig",
             "Cannot change db_url after master has started",
-            self.buildmaster.loadConfig, dburlCfg1))
+            self.master.loadConfig, dburlCfg1))
         return d
 
 class ConfigElements(unittest.TestCase):
